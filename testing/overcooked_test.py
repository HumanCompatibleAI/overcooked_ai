--- conflicted
+++ resolved
@@ -1,8 +1,4 @@
-<<<<<<< HEAD
-import unittest, os, copy
-=======
-import unittest, os, shutil
->>>>>>> ade5cebd
+import unittest, os, copy, shutil
 import json
 import numpy as np
 from math import factorial
