<<<<<<< HEAD
import itertools, copy, uuid, json
=======
import itertools, copy, uuid
>>>>>>> 2e6546c0
import numpy as np
from functools import reduce
from collections import defaultdict, Counter
from overcooked_ai_py.utils import pos_distance, read_layout_dict, delete_duplicates, classproperty
from overcooked_ai_py.mdp.actions import Action, Direction

def custom_method_equal(obj1, obj2, method_name):
    if hasattr(obj1, method_name):
        return getattr(obj1, method_name)(obj2)
    elif hasattr(obj2, method_name):
        return getattr(obj2, method_name)(obj1)
    else:
        return obj1 == obj2

<<<<<<< HEAD
=======
class classproperty(property):
    def __get__(self, cls, owner):
        return classmethod(self.fget).__get__(None, owner)()

def custom_method_equal(obj1, obj2, method_name):
    if hasattr(obj1, method_name):
        return getattr(obj1, method_name)(obj2)
    elif hasattr(obj2, method_name):
        return getattr(obj2, method_name)(obj1)
    else:
        return obj1 == obj2

>>>>>>> 2e6546c0
def ids_independent_equal(obj1, obj2):
    return custom_method_equal(obj1, obj2, "ids_independent_equal")

class Recipe:
    MAX_NUM_INGREDIENTS = 3

    TOMATO = 'tomato'
    ONION = 'onion'
    ALL_INGREDIENTS = [ONION, TOMATO]

    ALL_RECIPES_CACHE = {}
    STR_REP = {'tomato': "†", 'onion': "ø"}

    _computed = False
    _configured = False
    _conf = {}
    
    def __new__(cls, ingredients):
        if not cls._configured:
            raise ValueError("Recipe class must be configured before recipes can be created")
        # Some basic argument verification
        if not ingredients or not hasattr(ingredients, '__iter__') or len(ingredients) == 0:
            raise ValueError("Invalid input recipe. Must be ingredients iterable with non-zero length")
        for elem in ingredients:
            if not elem in cls.ALL_INGREDIENTS:
                raise ValueError("Invalid ingredient: {0}. Recipe can only contain ingredients {1}".format(elem, cls.ALL_INGREDIENTS))
        if not len(ingredients) <= cls.MAX_NUM_INGREDIENTS:
            raise ValueError("Recipe of length {0} is invalid. Recipe can contain at most {1} ingredients".format(len(ingredients), cls.MAX_NUM_INGREDIENTS))
        key = hash(tuple(sorted(ingredients)))
        if key in cls.ALL_RECIPES_CACHE:
            return cls.ALL_RECIPES_CACHE[key]
        cls.ALL_RECIPES_CACHE[key] = super(Recipe, cls).__new__(cls)
        return cls.ALL_RECIPES_CACHE[key]

    def __init__(self, ingredients):
        self._ingredients = ingredients

    def __getnewargs__(self):
        return (self._ingredients,)

    def __int__(self):
        num_tomatoes = len([_ for _ in self.ingredients if _ == Recipe.TOMATO])
        num_onions = len([_ for _ in self.ingredients if _ == Recipe.ONION])

        mixed_mask = int(bool(num_tomatoes * num_onions))
        mixed_shift = (Recipe.MAX_NUM_INGREDIENTS + 1)**len(Recipe.ALL_INGREDIENTS)
        encoding = num_onions + (Recipe.MAX_NUM_INGREDIENTS + 1) * num_tomatoes

        return mixed_mask * encoding * mixed_shift + encoding

    def __hash__(self):
        return hash(self.ingredients)

    def __eq__(self, other):
        # The ingredients property already returns sorted items, so equivalence check is sufficient
        return isinstance(other, Recipe) and self.ingredients == other.ingredients

    def __ne__(self, other):
        return not self == other

    def __lt__(self, other):
        return int(self) < int(other)

    def __le__(self, other):
        return int(self) <= int(other)

    def __gt__(self, other):
        return int(self) > int(other)

    def __ge__(self, other):
        return int(self) >= int(other)

    def __repr__(self):
        return self.ingredients.__repr__()

    def __iter__(self):
        return iter(self.ingredients)

    def __copy__(self):
        return Recipe(self.ingredients)

    def __deepcopy__(self, memo):
        ingredients_cpy = copy.deepcopy(self.ingredients)
        return Recipe(ingredients_cpy)

    @classmethod
    def _compute_all_recipes(cls):
        for i in range(cls.MAX_NUM_INGREDIENTS):
            for ingredient_list in itertools.combinations_with_replacement(cls.ALL_INGREDIENTS, i + 1):
                cls(ingredient_list)

    @property
    def ingredients(self):
        return tuple(sorted(self._ingredients))

    @ingredients.setter
    def ingredients(self, _):
        raise AttributeError("Recpes are read-only. Do not modify instance attributes after creation")

    @property
    def value(self):
        if self._delivery_reward:
            return self._delivery_reward
        if self._value_mapping and self in self._value_mapping:
            return self._value_mapping[self]
        if self._onion_value and self._tomato_value:
            num_onions = len([ingredient for ingredient in self.ingredients if ingredient == self.ONION])
            num_tomatoes = len([ingredient for ingredient in self.ingredients if ingredient == self.TOMATO])
            return self._tomato_value * num_tomatoes + self._onion_value * num_onions
        return 20

    @property
    def time(self):
        if self._cook_time:
            return self._cook_time
        if self._time_mapping and self in self._time_mapping:
            return self._time_mapping[self]
        if self._onion_time and self._tomato_time:
            num_onions = len([ingredient for ingredient in self.ingredients if ingredient == self.ONION])
            num_tomatoes = len([ingredient for ingredient in self.ingredients if ingredient == self.TOMATO])
            return self._onion_time * num_onions + self._tomato_time * num_tomatoes
        return 20

    def to_dict(self):
        return { 'ingredients' : self.ingredients }

    def neighbors(self):
        """
        Return all "neighbor" recipes to this recipe. A neighbor recipe is one that can be obtained
        by adding exactly one ingredient to the current recipe
        """
        neighbors = []
        if len(self.ingredients) == self.MAX_NUM_INGREDIENTS:
            return neighbors
        for ingredient in self.ALL_INGREDIENTS:
            new_ingredients = [*self.ingredients, ingredient]
            new_recipe = Recipe(new_ingredients)
            neighbors.append(new_recipe)
        return neighbors


    @staticmethod
    def recipes_ingredients_diff(recipe1, recipe2):
        # substract recipe2 ingredients from recipe1 ingredients
        num_onions_1 = len([_ for _ in recipe1.ingredients if _ == Recipe.ONION])
        num_onions_2 = len([_ for _ in recipe2.ingredients if _ == Recipe.ONION])
        num_tomatoes_1 = len([_ for _ in recipe1.ingredients if _ == Recipe.TOMATO])
        num_tomatoes_2 = len([_ for _ in recipe2.ingredients if _ == Recipe.TOMATO])

        return [Recipe.ONION] * abs(num_onions_1-num_onions_2) + [Recipe.TOMATO]*abs(num_tomatoes_1-num_tomatoes_2)

    @classproperty
    def ALL_RECIPES(cls):
        if not cls._computed:
            cls._compute_all_recipes()
            cls._computed = True
        return set(cls.ALL_RECIPES_CACHE.values())

    @classproperty
    def configuration(cls):
        if not cls._configured:
            raise ValueError("Recipe class not yet configured")
        return cls._conf

    @classmethod
    def configure(cls, conf):
        cls._conf = conf
        cls._configured = True
        cls._computed = False
        cls.MAX_NUM_INGREDIENTS = conf.get('max_num_ingredients', 3)

        cls._cook_time = None
        cls._delivery_reward = None
        cls._value_mapping = None
        cls._time_mapping = None
        cls._onion_value = None
        cls._onion_time = None
        cls._tomato_value = None
        cls._tomato_time = None

        ## Basic checks for validity ##

        # Mutual Exclusion
        if 'tomato_time' in conf and not 'onion_time' in conf or 'onion_time' in conf and not 'tomato_time' in conf:
            raise ValueError("Must specify both 'onion_time' and 'tomato_time'")
        if 'tomato_value' in conf and not 'onion_value' in conf or 'onion_value' in conf and not 'tomato_value' in conf:
            raise ValueError("Must specify both 'onion_value' and 'tomato_value'")
        if 'tomato_value' in conf and 'delivery_reward' in conf:
            raise ValueError("'delivery_reward' incompatible with '<ingredient>_value'")
        if 'tomato_value' in conf and 'recipe_values' in conf:
            raise ValueError("'recipe_values' incompatible with '<ingredient>_value'")
        if 'recipe_values' in conf and 'delivery_reward' in conf:
            raise ValueError("'delivery_reward' incompatible with 'recipe_values'")
        if 'tomato_time' in conf and 'cook_time' in conf:
            raise ValueError("'cook_time' incompatible with '<ingredient>_time")
        if 'tomato_time' in conf and 'recipe_times' in conf:
            raise ValueError("'recipe_times' incompatible with '<ingredient>_time'")
        if 'recipe_times' in conf and 'cook_time' in conf:
            raise ValueError("'delivery_reward' incompatible with 'recipe_times'")

        # recipe_ lists and orders compatibility
        if 'recipe_values' in conf:
            if not 'all_orders' in conf or not conf['all_orders']:
                raise ValueError("Must specify 'all_orders' if 'recipe_values' specified")
            if not len(conf['all_orders']) == len(conf['recipe_values']):
                raise ValueError("Number of recipes in 'all_orders' must be the same as number in 'recipe_values")
        if 'recipe_times' in conf:
            if not 'all_orders' in conf or not conf['all_orders']:
                raise ValueError("Must specify 'all_orders' if 'recipe_times' specified")
            if not len(conf['all_orders']) == len(conf['recipe_times']):
                raise ValueError("Number of recipes in 'all_orders' must be the same as number in 'recipe_times")

        
        ## Conifgure ##

        if 'cook_time' in conf:
            cls._cook_time = conf['cook_time']

        if 'delivery_reward' in conf:
            cls._delivery_reward = conf['delivery_reward']

        if 'recipe_values' in conf:
            cls._value_mapping = {
                cls.from_dict(recipe) : value for (recipe, value) in zip(conf['all_orders'], conf['recipe_values'])
            }

        if 'recipe_times' in conf:
            cls._time_mapping = {
                cls.from_dict(recipe) : time for (recipe, time) in zip(conf['all_orders'], conf['recipe_times'])
            }

        if 'tomato_time' in conf:
            cls._tomato_time = conf['tomato_time']

        if 'onion_time' in conf:
            cls._onion_time = conf['onion_time']

        if 'tomato_value' in conf:
            cls._tomato_value = conf['tomato_value']

        if 'onion_value' in conf:
            cls._onion_value = conf['onion_value']
    
    @classmethod
    def generate_random_recipes(cls, n=1, min_size=2, max_size=3, ingredients=None, recipes=None, unique=True):
        """
        n (int): how many recipes generate
        min_size (int): min generated recipe size
        max_size (int): max generated recipe size
        ingredients (list(str)): list of ingredients used for generating recipes (default is cls.ALL_INGREDIENTS)
        recipes (list(Recipe)): list of recipes to choose from (default is cls.ALL_RECIPES)
        unique (bool): if all recipes are unique (without repeats)
        """
        if recipes is None: recipes = cls.ALL_RECIPES

        ingredients = set(ingredients or cls.ALL_INGREDIENTS)
        choice_replace = not(unique)

        assert 1 <= min_size <= max_size <= cls.MAX_NUM_INGREDIENTS
        assert all(ingredient in cls.ALL_INGREDIENTS for ingredient in ingredients)

        def valid_size(r):
            return min_size <= len(r.ingredients) <= max_size

        def valid_ingredients(r):
            return all(i in ingredients for i in r.ingredients)
        
        relevant_recipes = [r for r in recipes if valid_size(r) and valid_ingredients(r)]
        assert choice_replace or (n <= len(relevant_recipes))
        return np.random.choice(relevant_recipes, n, replace=choice_replace)

    @classmethod
    def from_dict(cls, obj_dict):
        return cls(**obj_dict)
        
class Order:
    def __init__(self, recipe, time_to_expire=None, expire_penalty=0, base_reward=None, linear_time_bonus_reward=0.0, order_id=None, is_bonus=False):
        """
        recipe (Recipe or dict): recipe for order
        time_to_expire (int): time for order to disappear and occur expire_penalty
        expire_penalty (int): negative reward when Order expires before fulfilling it
        base_reward (int): reward for fulfilling order independent of time
        linear_time_bonus_reward (float): reward per every remaining timestep for fulfilling order before expiring
        order_id (str): unique id for the order
        is_bonus(bool): indication if order should be shown in bonus_orders lists
        """
        if not isinstance(recipe, Recipe):
            recipe = Recipe.from_dict(recipe)
        self.recipe = recipe
        self.time_to_expire = time_to_expire
        assert expire_penalty >= 0, "expire penalty needs to be 0 or more (to not give reward for missing the order)"
        self.expire_penalty = expire_penalty

        self.order_id = Order.create_order_id()  if order_id is None else order_id
        self._base_reward = base_reward
        self.linear_time_bonus_reward = linear_time_bonus_reward or 0
        self.is_bonus = is_bonus

    @property
    def is_temporary(self):
        return self.time_to_expire is not None

    @is_temporary.setter
    def is_temporary(self, _):
        raise AttributeError("is_temporary param is read-only, edit time_to_expire instead (None is for pernament order)")

    @property
    def base_reward(self):
        return self.recipe.value if self._base_reward is None else self._base_reward

    @base_reward.setter
    def base_reward(self, v):
        self._base_reward = v

    @property
    def is_expired(self):
        return self.time_to_expire == 0

    def __str__(self):
        return str(self.to_dict())[1:-1]

    def __repr__(self):
        return repr(self.to_dict())[1:-1]

    def __hash__(self):
        return hash((self.recipe, self.time_to_expire, self.expire_penalty, self.order_id, self._base_reward, self.linear_time_bonus_reward, self.is_bonus))

    def __deepcopy__(self, memo):
        return Order(recipe=copy.deepcopy(self.recipe),
                    time_to_expire=self.time_to_expire,
                    expire_penalty=self.expire_penalty,
                    base_reward=self._base_reward,
                    linear_time_bonus_reward=self.linear_time_bonus_reward,
                    order_id=self.order_id,
                    is_bonus=self.is_bonus)

    def __eq__(self, other):
        return self.ids_independent_equal(other) \
            and self.order_id == other.order_id

    def ids_independent_equal(self, other):
        return isinstance(other, Order) \
            and self.recipe == other.recipe \
            and self.time_to_expire == other.time_to_expire \
            and self.expire_penalty == other.expire_penalty \
            and self._base_reward == other._base_reward \
            and self.linear_time_bonus_reward == other.linear_time_bonus_reward \
            and self.is_bonus == other.is_bonus

    @staticmethod
    def create_order_id():
        return str(uuid.uuid1())

    @classmethod
    def from_dict(cls, obj_dict):
        kwargs = copy.deepcopy(obj_dict)
        kwargs["recipe"] = Recipe.from_dict(obj_dict["recipe"])
        return cls(**obj_dict)

    def to_dict(self):
        return {"recipe": self.recipe.to_dict(),
                "time_to_expire": self.time_to_expire,
                "expire_penalty":self.expire_penalty,
                "base_reward":self._base_reward,
                "linear_time_bonus_reward":self.linear_time_bonus_reward,
                "order_id": self.order_id,
                "is_bonus": self.is_bonus}

    def step(self):
        if self.is_temporary:
            assert self.time_to_expire > 0
            self.time_to_expire -= 1
            if self.time_to_expire == 0:
                return -self.expire_penalty
        return 0

    def calculate_reward(self):
        return self.calculate_future_reward(0)

    def calculate_future_reward(self, timesteps_into_future=0):
        if not self.is_temporary:
            return self.base_reward
        elif timesteps_into_future > self.time_to_expire:
            return 0
        else:
            return self.base_reward + int(self.linear_time_bonus_reward * abs(self.time_to_expire-timesteps_into_future))

    def will_be_expired_in(self, time):
        return self.is_temporary and self.time_to_expire <= time


class OrdersList:
    def __init__(self, orders=[], orders_to_add=[], add_new_order_every=None, time_to_next_order=None):
        """
        list of orders with methods to interact with them
        orders (list(Order) or list(dict)): initial list of orders
        add_new_order_every (int): number of timesteps between adding consecutive orders
        time_to_next_order (int): remaining timesteps number before next order will be added to this OrderList
        orders_to_add list (list(Order) or list(dict)): list of orders that will be randomly added when time_to_next_order would reach 0
        """
        assert add_new_order_every is None or add_new_order_every > 0
        assert (add_new_order_every is None and time_to_next_order is None) or orders_to_add
        self.orders = []
        self.add_orders(orders)
        self.orders_to_add = []
        self.add_orders(orders_to_add, list_to_add=self.orders_to_add)
        self.add_new_order_every = add_new_order_every
        self.time_to_next_order = time_to_next_order or add_new_order_every

    @property
    def all_recipes(self):
        """
        used to create Recipes config
        """
        all_orders = self.orders + self.orders_to_add
        return list(set([o.recipe for o in all_orders]))

    @property
    def bonus_recipes(self):
        all_orders = self.orders + self.orders_to_add
        return list(set([o.recipe for o in all_orders if o.is_bonus]))

    @property
    def is_adding_orders(self):
        return self.add_new_order_every is not None

    @is_adding_orders.setter
    def is_adding_orders(self, _):
        raise AttributeError("is_adding_orders param is read-only, edit add_new_order_every instead (None is for not adding orders)")

    @property
    def contains_temporary_orders(self):
        return any(o.is_temporary for o in self.orders)

    @property
    def bonus_orders(self):
        return [order for order in self.orders if order.is_bonus]

    @bonus_orders.setter
    def bonus_orders(self, _):
        raise AttributeError("bonus_orders param is read-only, edit orders instead")

    @property
    def non_bonus_orders(self):
        return [order for order in self.orders if not order.is_bonus]

    @non_bonus_orders.setter
    def non_bonus_orders(self, _):
        raise AttributeError("non_bonus_orders param is read-only, edit orders instead")

    def __str__(self):
        return str(self.to_dict())[1:-1]

    def __repr__(self):
        return repr(self.to_dict())[1:-1]

    def __hash__(self):
        return hash((tuple(self.orders), tuple(self.orders_to_add), self.add_new_order_every, self.time_to_next_order))

    def __bool__(self):
        return bool(self.orders)

    def __eq__(self, other):
        return isinstance(other, OrdersList) \
            and OrdersList.orders_iterables_equal(self.orders, other.orders) \
            and self.add_new_order_every == other.add_new_order_every \
            and self.time_to_next_order == other.time_to_next_order \
            and OrdersList.orders_iterables_equal(self.orders_to_add, other.orders_to_add)

    def __len__(self):
        return len(self.orders)

    # when use code below decide if orders order should be based on orders_sorted_by_urgency or not
    #  def __iter__(self):
    #     return iter(self.orders)
    # def __getitem__(self, i):
    #     return self.orders[i]
    # def __setitem__(self, i, v):
    #     self.orders[i] = v
    # def __delitem__(self, i):
    #     del self.orders[i]

    def __deepcopy__(self, memo):
        return OrdersList(orders=[copy.deepcopy(o) for o in self.orders],
                         add_new_order_every=self.add_new_order_every,
                         time_to_next_order=self.time_to_next_order,
                         orders_to_add=[copy.deepcopy(o) for o in self.orders_to_add])

    def ids_independent_equal(self, other):
        return isinstance(other, OrdersList) \
            and OrdersList.orders_iterables_equal(self.orders, other.orders, ids_independent_equal) \
            and self.add_new_order_every == other.add_new_order_every \
            and self.time_to_next_order == other.time_to_next_order \
            and OrdersList.orders_iterables_equal(self.orders_to_add, other.orders_to_add, ids_independent_equal)

    @staticmethod
    def orders_iterables_equal(orders1, orders2, f_equal=lambda x, y: x == y):
        orders1 = set(orders1)
        orders2 = set(orders2)
        if len(orders1) != len(orders2):
            return False
        for order1 in orders1:
            if not any(f_equal(order1, order2) for order2 in orders2):
                return False
        return True

    @staticmethod
    def _order_urgency_sort_key(order, n_timesteps_into_future=0):
        # higher -> more urgent
        return (-order.will_be_expired_in(n_timesteps_into_future), order.is_temporary, -(order.time_to_expire or 0), order.is_bonus, order.calculate_reward()+order.expire_penalty)

    def enumerated_orders_sorted_by_urgency(self, n_timesteps_into_future=0):
        # closer to beginning -> more urgent
        return list(reversed(sorted(enumerate(self.orders), key=lambda x: OrdersList._order_urgency_sort_key(x[1], n_timesteps_into_future))))

    def orders_sorted_by_urgency(self, n_timesteps_into_future=0):
        # closer to beginning -> more urgent
        return [x[1] for x in self.enumerated_orders_sorted_by_urgency(n_timesteps_into_future=n_timesteps_into_future)]

    def get_matching_order(self, order_id=None, recipe=None, temporary_order=None, available_after_n_timesteps=-1, most_urgent=True):
        order_idx = self.matching_order_index(order_id=order_id, recipe=recipe, temporary_order=temporary_order, available_after_n_timesteps=available_after_n_timesteps, most_urgent=most_urgent)
        if order_idx is None:
            return None
        else:
            return self.orders[order_idx]

    def matching_order_index(self, order_id=None, recipe=None, temporary_order=None, available_after_n_timesteps=-1, most_urgent=True):
        """
        find order index by order_id or by recipe
        if teporary_order=None find any order, if temporary_order is bool it indicates if we look for only temporary orders or pernament ones
        available_after_n_timesteps allows to search existing orders that will won't expire for n timesteps
        """
        assert recipe is not None or order_id is not None
        if most_urgent:
            enumerated_orders = self.enumerated_orders_sorted_by_urgency(available_after_n_timesteps)
        else:
            enumerated_orders = enumerate(self.orders)

        for i, order in enumerated_orders:
            if (temporary_order is None or temporary_order == order.is_temporary) \
                    and ((not order.is_temporary) or available_after_n_timesteps < order.time_to_expire):
                if order_id is not None and order.order_id == order_id:
                    return i
                if recipe is not None and order.recipe == recipe:
                    return i
        else:
            return None

    def add_order(self, order, list_to_add=None):
        if list_to_add is None:
            list_to_add = self.orders
        if not isinstance(order, Order):
            order = Order.from_dict(order)
        if list_to_add == self.orders:
            assert order.is_temporary or self.get_matching_order(recipe=order.recipe, temporary_order=False) is None, "More than one non-temporary order with the same recipe is not allowed"
            assert self.get_matching_order(order_id=order.order_id) is None, "More than one order in with the same order_id is not allowed"
        list_to_add.append(order)

    def add_orders(self, orders, list_to_add=None):
        for order in orders:
            self.add_order(order, list_to_add)

    def add_random_orders(self, n=1, replace=False):
        """
        add random n orders from orders_to_add
        """
        for order in np.random.choice(list(self.orders_to_add), n, replace=replace):
            order = copy.deepcopy(order)
            order.order_id = Order.create_order_id()
            self.add_order(order)

    def remove_order(self, order_id=None, recipe=None, order_idx=None, temporary_order=True, most_urgent=True):
        """
        remove order by order_id or by recipe
        if teporary_order=None remove also pernament orders, if teporary_order=False remove only pernament orders
        """
        assert recipe is not None or order_id is not None or order_idx is not None
        if order_idx is None:
            order_idx = self.matching_order_index(recipe=recipe, order_id=order_id, temporary_order=temporary_order, most_urgent=most_urgent)
        if order_idx is None:
            order = None
        else:
            order = self.orders.pop(order_idx)
        return order

    def fulfill_order(self, recipe):
        """
        invoke this method on soup delivery
        """
        order_idx = self.matching_order_index(recipe=recipe)
        if order_idx is None:
            return None
        order = self.orders[order_idx]
        if order.is_temporary:
            self.remove_order(order_idx=order_idx)
        return order

    def step(self):
        """
        use this method every timestep
        """
        reward = 0
        order_ids_to_remove = []
        for order in self.orders:
            reward += order.step()
            if order.is_expired:
                order_ids_to_remove.append(order.order_id)
        
        for order_id in order_ids_to_remove:
            self.remove_order(order_id=order_id)
        
        if self.is_adding_orders:
            self.time_to_next_order -= 1
            if self.time_to_next_order < 1:
                self.add_random_orders(n=1)
                self.time_to_next_order = self.add_new_order_every
        return reward

    @classmethod
    def from_dict(cls, obj_dict):
        return cls(**copy.deepcopy(obj_dict))

    def to_dict(self):
        return {"orders": [o.to_dict() for o in self.orders],
                "add_new_order_every": self.add_new_order_every,
                "time_to_next_order": self.time_to_next_order,
                "orders_to_add": [o.to_dict() for o in self.orders_to_add]}

    @classmethod
    def from_recipes_lists(cls, all_orders_recipes, bonus_orders_recipes):
        bonus_orders_recipes_serialized = set([json.dumps(d, sort_keys=True) for d in bonus_orders_recipes])
        def is_in_bonus_recipes(d):
            return json.dumps(d, sort_keys=True) in bonus_orders_recipes_serialized

        bonus_orders = [Order(Recipe.from_dict(r), is_bonus=True) for r in bonus_orders_recipes]
        non_bonus_orders = [Order(Recipe.from_dict(r)) for r in all_orders_recipes if not is_in_bonus_recipes(r)]

        return cls(orders=bonus_orders+non_bonus_orders)

    @staticmethod
    def dict_to_all_recipes_dicts(d):
        """
        used to create Recipes config
        """
        all_orders = d.get("orders", []) + d.get("orders_to_add", [])
        return delete_duplicates([o["recipe"] for o in all_orders])


class ObjectState(object):
    """
    State of an object in OvercookedGridworld.
    """

    def __init__(self, name, position, object_id=None, **kwargs):
        """
        name (str): The name of the object
        position (int, int): Tuple for the current location of the object.
        object_id(str): Id of the object
        """
        self.name = name
        self._position = tuple(position)
        self.object_id = str(uuid.uuid1()) if object_id is None else object_id

    @property
    def position(self):
        return self._position

    @position.setter
    def position(self, new_pos):
        self._position = new_pos

    def is_valid(self):
        return self.name in ['onion', 'tomato', 'dish']

    def deepcopy(self):
<<<<<<< HEAD
        return copy.deepcopy(self)

    def __deepcopy__(self, memo):
        return ObjectState(self.name, self.position)
=======
        return ObjectState(self.name, self.position, self.object_id)
>>>>>>> 2e6546c0

    def __eq__(self, other):
        return isinstance(other, ObjectState) and \
            self.name == other.name and \
            self.position == other.position and \
            self.object_id == other.object_id

    def ids_independent_equal(self, other):
        return isinstance(other, ObjectState) and \
            self.name == other.name and \
            self.position == other.position
    
    def __hash__(self):
        return hash((self.name, self.position))

    def __repr__(self):
        return '{}@{}'.format(
            self.name, self.position)

    def to_dict(self):
        return {
            "name": self.name,
            "position": self.position,
            "object_id": self.object_id
        }

    @classmethod
    def from_dict(cls, obj_dict):
        obj_dict = copy.deepcopy(obj_dict)
        return ObjectState(**obj_dict)


class SoupState(ObjectState):
<<<<<<< HEAD

    def __init__(self, position, ingredients=[], cooking_tick=-1, cook_time=None, **kwargs):
=======
    def __init__(self, position, ingredients=[], cooking_tick=-1, object_id=None, **kwargs):
>>>>>>> 2e6546c0
        """
        Represents a soup object. An object becomes a soup the instant it is placed in a pot. The
        soup's recipe is a list of ingredient names used to create it. A soup's recipe is undetermined
        until it has begun cooking. 

        position (tupe): (x, y) coordinates in the grid
        ingrdients (list(ObjectState)): Objects that have been used to cook this soup. Determiens @property recipe
        cooking (int): How long the soup has been cooking for. -1 means cooking hasn't started yet
        cook_time(int): How long soup needs to be cooked, used only mostly for getting soup from dict with supplied cook_time, if None self.recipe.time is used
        """
        super(SoupState, self).__init__("soup", position, object_id)
        self._ingredients = ingredients
        self._cooking_tick = cooking_tick
        self._recipe = None
        self._cook_time = cook_time

    def __eq__(self, other):
        return isinstance(other, SoupState) and self.name == other.name and self.position == other.position and \
            self._cooking_tick == other._cooking_tick and self.object_id == other.object_id and \
            all([this_i == other_i for this_i, other_i in zip(self._ingredients, other._ingredients)])

    def ids_independent_equal(self, other):
        return isinstance(other, SoupState) and self.name == other.name and self.position == other.position and \
            self._cooking_tick == other._cooking_tick and \
            all([ids_independent_equal(this_i, other_i) for this_i, other_i in zip(self._ingredients, other._ingredients)])

    def __hash__(self):
        ingredient_hash = hash(tuple([hash(i) for i in self._ingredients]))
        supercls_hash = super(SoupState, self).__hash__()
        return hash((supercls_hash, self._cooking_tick, ingredient_hash))

    def __repr__(self):
        supercls_str = super(SoupState, self).__repr__()
        ingredients_str = self._ingredients.__repr__()
        return "{}\nIngredients:\t{}\nCooking Tick:\t{}".format(supercls_str, ingredients_str, self._cooking_tick)

    def __str__(self):
        res = "{"
        for ingredient in sorted(self.ingredients):
            res += Recipe.STR_REP[ingredient]
        if self.is_cooking:
            res += str(self._cooking_tick)
        elif self.is_ready:
            res += str("✓")
        return res

    @ObjectState.position.setter
    def position(self, new_pos):
        self._position = new_pos
        for ingredient in self._ingredients:
            ingredient.position = new_pos

    @property
    def ingredients(self):
        return [ingredient.name for ingredient in self._ingredients]

    @property
    def is_cooking(self):
        return not self.is_idle and not self.is_ready

    @property
    def recipe(self):
        if self.is_idle:
            raise ValueError("Recipe is not determined until soup begins cooking")
        if not self._recipe:
            self._recipe = Recipe(self.ingredients)
        return self._recipe

    @property
    def value(self):
        return self.recipe.value

    @property
    def cook_time(self):
        # used mostly when cook time is supplied by state dict
        if self._cook_time is not None:
            return self._cook_time
        else:
            return self.recipe.time

    @property
    def cook_time_remaining(self):
        return max(0, self.cook_time - self._cooking_tick)

    @property
    def is_ready(self):
        if self.is_idle:
            return False
        return self._cooking_tick >= self.cook_time

    @property
    def is_idle(self):
        return self._cooking_tick < 0

    @property
    def is_full(self):
        return not self.is_idle or len(self.ingredients) == Recipe.MAX_NUM_INGREDIENTS

    def is_valid(self):
        if not all([ingredient.position == self.position for ingredient in self._ingredients]):
            return False
        if len(self.ingredients) > Recipe.MAX_NUM_INGREDIENTS:
            return False
        return True

    def auto_finish(self):
        if len(self.ingredients) == 0:
            raise ValueError("Cannot finish soup with no ingredients")
        self._cooking_tick = 0
        self._cooking_tick = self.cook_time

    def add_ingredient(self, ingredient):
        if not ingredient.name in Recipe.ALL_INGREDIENTS:
            raise ValueError("Invalid ingredient")
        if self.is_full:
            raise ValueError("Reached maximum number of ingredients in recipe")
        ingredient.position = self.position
        self._ingredients.append(ingredient)

    def add_ingredient_from_str(self, ingredient_str):
        ingredient_obj = ObjectState(ingredient_str, self.position)
        self.add_ingredient(ingredient_obj)

    def pop_ingredient(self):
        if not self.is_idle:
            raise ValueError("Cannot remove an ingredient from this soup at this time")
        if len(self._ingredients) == 0:
            raise ValueError("No ingredient to remove")
        return self._ingredients.pop()

    def begin_cooking(self):
        if not self.is_idle:
            raise ValueError("Cannot begin cooking this soup at this time")
        if len(self.ingredients) == 0:
            raise ValueError("Must add at least one ingredient to soup before you can begin cooking")
        self._cooking_tick = 0

    def cook(self):
        if self.is_idle:
            raise ValueError("Must begin cooking before advancing cook tick")
        if self.is_ready:
            raise ValueError("Cannot cook a soup that is already done")
        self._cooking_tick += 1

<<<<<<< HEAD
    def __deepcopy__(self, memo):
        return SoupState(self.position, [ingredient.deepcopy() for ingredient in self._ingredients], self._cooking_tick)

    def deepcopy(self):
        return copy.deepcopy(self)

=======
    def deepcopy(self):
        return SoupState(self.position, [ingredient.deepcopy() for ingredient in self._ingredients], self._cooking_tick, self.object_id)
    
>>>>>>> 2e6546c0
    def to_dict(self):
        info_dict = super(SoupState, self).to_dict()
        ingrdients_dict = [ingredient.to_dict() for ingredient in self._ingredients]
        info_dict['_ingredients'] = ingrdients_dict
        info_dict['cooking_tick'] = self._cooking_tick
        info_dict['is_cooking'] = self.is_cooking
        info_dict['is_ready'] = self.is_ready
        info_dict['is_idle'] = self.is_idle
        info_dict['cook_time'] = -1 if self.is_idle else self.cook_time
        info_dict['object_id'] = self.object_id
        # This is for backwards compatibility w/ overcooked-demo
        # Should be removed once overcooked-demo is updated to use 'cooking_tick' instead of '_cooking_tick'
        info_dict['_cooking_tick'] = self._cooking_tick
        return info_dict

    @classmethod
    def from_dict(cls, obj_dict):
        obj_dict = copy.deepcopy(obj_dict)
        if obj_dict['name'] != 'soup':
            return super(SoupState, cls).from_dict(obj_dict)

        if 'state' in obj_dict:
            # Legacy soup representation
            ingredient, num_ingredient, time = obj_dict['state']
            cooking_tick = -1 if time == 0 else time
            finished = time >= 20
            if ingredient == Recipe.TOMATO:
                return SoupState.get_soup(obj_dict['position'], num_tomatoes=num_ingredient, cooking_tick=cooking_tick, finished=finished)
            else:
                return SoupState.get_soup(obj_dict['position'], num_onions=num_ingredient, cooking_tick=cooking_tick, finished=finished)

        ingredients_objs = [ObjectState.from_dict(ing_dict) for ing_dict in obj_dict['_ingredients']]
        obj_dict['ingredients'] = ingredients_objs
        return cls(**obj_dict)

    @classmethod
    def get_soup(cls, position, num_onions=1, num_tomatoes=0, cooking_tick=-1, finished=False, object_id=None, **kwargs):
        if num_onions < 0 or num_tomatoes < 0:
            raise ValueError("Number of active ingredients must be positive")
        if num_onions + num_tomatoes > Recipe.MAX_NUM_INGREDIENTS:
            raise ValueError("Too many ingredients specified for this soup")
        if cooking_tick >= 0 and num_tomatoes + num_onions == 0:
            raise ValueError("_cooking_tick must be -1 for empty soup")
        if finished and num_tomatoes + num_onions == 0:
            raise ValueError("Empty soup cannot be finished")
        onions = [ObjectState(Recipe.ONION, position) for _ in range(num_onions)]
        tomatoes = [ObjectState(Recipe.TOMATO, position) for _ in range(num_tomatoes)]
        ingredients = onions + tomatoes
        soup = cls(position, ingredients, cooking_tick, object_id)
        if finished:
            soup.auto_finish()
        return soup
        

class PlayerState(object):
    """
    State of a player in OvercookedGridworld.

    position: (x, y) tuple representing the player's location.
    orientation: Direction.NORTH/SOUTH/EAST/WEST representing orientation.
    held_object: ObjectState representing the object held by the player, or
                 None if there is no such object.
    """
    def __init__(self, position, orientation, held_object=None):
        self.position = tuple(position)
        self.orientation = tuple(orientation)
        self.held_object = held_object

        assert self.orientation in Direction.ALL_DIRECTIONS
        if self.held_object is not None:
            assert isinstance(self.held_object, ObjectState)
            assert self.held_object.position == self.position

    @property
    def pos_and_or(self):
        return (self.position, self.orientation)

    def has_object(self):
        return self.held_object is not None

    def get_object(self):
        assert self.has_object()
        return self.held_object

    def set_object(self, obj):
        assert not self.has_object()
        obj.position = self.position
        self.held_object = obj
 
    def remove_object(self):
        assert self.has_object()
        obj = self.held_object
        self.held_object = None
        return obj
    
    def update_pos_and_or(self, new_position, new_orientation):
        self.position = new_position
        self.orientation = new_orientation
        if self.has_object():
            self.get_object().position = new_position

    def deepcopy(self):
<<<<<<< HEAD
        return copy.deepcopy(self)
=======
        new_obj = None if self.held_object is None else self.held_object.deepcopy()
        return PlayerState(self.position, self.orientation, new_obj)
    
    def ids_independent_equal(self, other):
        return isinstance(other, PlayerState) and \
            self.position == other.position and \
            self.orientation == other.orientation and \
            ids_independent_equal(self.held_object, other.held_object)
>>>>>>> 2e6546c0

    def __eq__(self, other):
        return isinstance(other, PlayerState) and \
            self.position == other.position and \
            self.orientation == other.orientation and \
            self.held_object == other.held_object

    def __hash__(self):
        return hash((self.position, self.orientation, self.held_object))

    def __repr__(self):
        return '{} facing {} holding {}'.format(
            self.position, self.orientation, str(self.held_object))
    
    def __deepcopy__(self, memo):
        new_obj = None if self.held_object is None else self.held_object.deepcopy()
        return PlayerState(self.position, self.orientation, new_obj)

    def to_dict(self):
        return {
            "position": self.position,
            "orientation": self.orientation,
            "held_object": self.held_object.to_dict() if self.held_object is not None else None
        }

    @staticmethod
    def from_dict(player_dict):
        player_dict = copy.deepcopy(player_dict)
        held_obj = player_dict["held_object"]
        if held_obj is not None:
            player_dict["held_object"] = SoupState.from_dict(held_obj)
        return PlayerState(**player_dict)

class OvercookedState(object):
    """A state in OvercookedGridworld."""
    def __init__(self, players, objects, all_orders=[], bonus_orders=[], orders_list=None, timestep=0, **kwargs):
        """
        players (list(PlayerState)): Currently active PlayerStates (index corresponds to number)
        objects (dict({tuple:list(ObjectState)})):  Dictionary mapping positions (x, y) to ObjectStates. 
            NOTE: Does NOT include objects held by players (they are in 
            the PlayerState objects).
        timestep (int):  The current timestep of the state
        orders_list (OrdersList or dict):    Current orders list
        bonus_orders (list(dict)):   Current orders worth a bonus (user) - legacy param, use orders_list instead
        all_orders (list(dict)):     Current orders allowed at all - legacy param, use orders_list instead
        """

        assert not ((all_orders or bonus_orders) and orders_list), "Use either legacy params 'all_orders' and 'bonus_orders' or new one 'orders_list', but not the both"

        if isinstance(orders_list, OrdersList):
            pass
        elif isinstance(orders_list, dict):
            orders_list = OrdersList(**orders_list)
        else:
            orders_list = OrdersList.from_recipes_lists(all_orders, bonus_orders)

        self.orders_list = orders_list

        for pos, obj in objects.items():
            assert obj.position == pos
        self.players = tuple(players)
        self.objects = objects
        self.timestep = timestep

        assert len(set(self.bonus_orders)) == len(self.bonus_orders), "Bonus orders must not have duplicates"
        assert len(set(self.all_orders)) == len(self.all_orders), "All orders must not have duplicates"
        assert set(self.bonus_orders).issubset(set(self.all_orders)), "Bonus orders must be a subset of all orders"

    @property
    def player_positions(self):
        return tuple([player.position for player in self.players])

    @property
    def player_orientations(self):
        return tuple([player.orientation for player in self.players])

    @property
    def players_pos_and_or(self):
        """Returns a ((pos1, or1), (pos2, or2)) tuple"""
        return tuple(zip(*[self.player_positions, self.player_orientations]))

    @property
    def unowned_objects_by_type(self):
        """
        Returns dictionary of (obj_name: ObjState)
        for all objects in the environment, NOT including
        ones held by players.
        """
        objects_by_type = defaultdict(list)
        for _pos, obj in self.objects.items():
            objects_by_type[obj.name].append(obj)
        return objects_by_type

    @property
    def player_objects_by_type(self):
        """
        Returns dictionary of (obj_name: ObjState)
        for all objects held by players.
        """
        player_objects = defaultdict(list)
        for player in self.players:
            if player.has_object():
                player_obj = player.get_object()
                player_objects[player_obj.name].append(player_obj)
        return player_objects

    @property
    def all_objects_by_type(self):
        """
        Returns dictionary of (obj_name: ObjState)
        for all objects in the environment, including
        ones held by players.
        """
        all_objs_by_type = self.unowned_objects_by_type.copy()
        for obj_type, player_objs in self.player_objects_by_type.items():
            all_objs_by_type[obj_type].extend(player_objs)
        return all_objs_by_type

    @property
    def all_objects_list(self):
        all_objects_lists = list(self.all_objects_by_type.values()) + [[], []]
        return reduce(lambda x, y: x + y, all_objects_lists)

    @property
    def all_orders(self):
        """
        returns all recipes from orders
        """
        return sorted(self.orders_list.all_recipes)

    @property
    def bonus_orders(self):
        """
        returns all recipes from orders marked as bonus
        """
        return sorted(self.orders_list.bonus_recipes)

    def has_object(self, pos):
        return pos in self.objects

    def get_object(self, pos):
        assert self.has_object(pos)
        return self.objects[pos]

    def add_object(self, obj, pos=None):
        if pos is None:
            pos = obj.position

        assert not self.has_object(pos)
        obj.position = pos
        self.objects[pos] = obj

    def remove_object(self, pos):
        assert self.has_object(pos)
        obj = self.objects[pos]
        del self.objects[pos]
        return obj

    @classmethod
    def from_players_pos_and_or(cls, players_pos_and_or, orders_list=[], bonus_orders=[], all_orders=[]):
        """
        Make a dummy OvercookedState with no objects based on the passed in player
        positions and orientations and order list
        """
        return cls(
            [PlayerState(*player_pos_and_or) for player_pos_and_or in players_pos_and_or], 
            objects={}, orders_list=orders_list, all_orders=all_orders, bonus_orders=bonus_orders)

    @classmethod
    def from_player_positions(cls, player_positions, orders_list=[], all_orders=[], bonus_orders=[]):
        """
        Make a dummy OvercookedState with no objects and with players facing
        North based on the passed in player positions and order list
        """
        dummy_pos_and_or = [(pos, Direction.NORTH) for pos in player_positions]
        return cls.from_players_pos_and_or(dummy_pos_and_or, orders_list=orders_list, all_orders=all_orders, bonus_orders=bonus_orders)

    def deepcopy(self):
        return copy.deepcopy(self)

    def time_equal(self, other):
        return self.timestep == other.timestep
<<<<<<< HEAD

    def players_equal(self, other):
        return self.players == other.players

    def objects_equal(self, other):
        return set(self.objects.items()) == set(other.objects.items())

    def order_lists_equal(self, other, ids_independent=False):
        if ids_independent:
            return ids_independent_equal(self.orders_list, other.orders_list)
        else:
            return self.orders_list == other.orders_list

    def custom_equal(self, other, time_independent=False, ids_independent=False):
        return isinstance(other, OvercookedState) and \
            self.players_equal(other) and \
            self.objects_equal(other) and \
            self.order_lists_equal(other, ids_independent) and \
            (time_independent or self.time_equal(other))

=======
    
    def order_lists_equal(self, other):
        return self.all_orders == other.all_orders and self.bonus_orders == other.bonus_orders

    def players_equal(self, other, ids_independent=False):
        if ids_independent:
            return all(ids_independent_equal(player1, player2) for player1, player2 in zip(self.players, other.players))
        else:
            return self.players == other.players

    def objects_equal(self, other, ids_independent=False):
        if ids_independent:
            def key_position_and_name(item):
                (key, obj) = item
                return (key, obj.position, obj.name)
            self_items = sorted(list(self.objects.items()), key=key_position_and_name)
            other_items = sorted(list(other.objects.items()), key=key_position_and_name)
            return len(self_items) == len(other_items) and \
                all(key1 == key2 and ids_independent_equal(item1, item2)
                for (key1, item1), (key2, item2) in zip(self_items, other_items))
        else:
            return set(self.objects.items()) == set(other.objects.items())

    def custom_equal(self, other, time_independent=False, ids_independent=False):
        result = isinstance(other, OvercookedState) and \
            self.players_equal(other, ids_independent) and \
            self.objects_equal(other, ids_independent) and \
            self.order_lists_equal(other) and \
            (time_independent or self.time_equal(other))
        return result
    
>>>>>>> 2e6546c0
    def ids_independent_equal(self, other):
        return self.custom_equal(other, ids_independent=True)

    def time_independent_equal(self, other):
        return self.custom_equal(other, time_independent=True)

    def __eq__(self, other):
        return self.custom_equal(other)

    def __hash__(self):
        orders_list_hash = hash(self.orders_list)
        return hash(
            (self.players, tuple(self.objects.values()), orders_list_hash)
        )

    def __deepcopy__(self, memo):
        return OvercookedState(
            players=[player.deepcopy() for player in self.players],
            objects={pos:obj.deepcopy() for pos, obj in self.objects.items()},
            orders_list=copy.deepcopy(self.orders_list),
            timestep=self.timestep)

    def __str__(self):
        return 'Players: {}, Objects: {}, Orders: {} Timestep: {}'.format(
            str(self.players), str(list(self.objects.values())), str(self.orders_list), str(self.timestep))

    def to_dict(self):
        return {
            "players": [p.to_dict() for p in self.players],
            "objects": [obj.to_dict() for obj in self.objects.values()],
            "orders_list" : self.orders_list.to_dict(),
            "timestep" : self.timestep
        }

    @staticmethod
    def from_dict(state_dict):
        state_dict = copy.deepcopy(state_dict)
        state_dict["players"] = [PlayerState.from_dict(p) for p in state_dict["players"]]
        object_list = [SoupState.from_dict(o) for o in state_dict["objects"]]
        state_dict["objects"] = { ob.position : ob for ob in object_list }
        return OvercookedState(**state_dict)


BASE_REW_SHAPING_PARAMS = {
    "PLACEMENT_IN_POT_REW": 3,
    "DISH_PICKUP_REWARD": 3,
    "SOUP_PICKUP_REWARD": 5,
    "DISH_DISP_DISTANCE_REW": 0,
    "POT_DISTANCE_REW": 0,
    "SOUP_DISTANCE_REW": 0
}

EVENT_TYPES = [
    # Tomato events
    'tomato_pickup',
    'useful_tomato_pickup',
    'tomato_drop',
    'useful_tomato_drop',
    'potting_tomato',

    # Onion events
    'onion_pickup',
    'useful_onion_pickup',
    'onion_drop',
    'useful_onion_drop',
    'potting_onion',

    # Dish events
    'dish_pickup',
    'useful_dish_pickup',
    'dish_drop',
    'useful_dish_drop',

    # Soup events
    'soup_pickup',
    'soup_delivery',
    'soup_drop',

    # Potting events
    'optimal_onion_potting',
    'optimal_tomato_potting',
    'viable_onion_potting',
    'viable_tomato_potting',
    'catastrophic_onion_potting',
    'catastrophic_tomato_potting',
    'useless_onion_potting',
    'useless_tomato_potting'
]

POTENTIAL_CONSTANTS = {
    'default' : {
        'max_delivery_steps' : 10,
        'max_pickup_steps' : 10,
        'pot_onion_steps' : 10,
        'pot_tomato_steps' : 10
    },
    'mdp_test_tomato' : {
        'max_delivery_steps' : 4,
        'max_pickup_steps' : 4,
        'pot_onion_steps' : 5,
        'pot_tomato_steps' : 6
    }
}

class OvercookedGridworld(object):
    """
    An MDP grid world based off of the Overcooked game.
    TODO: clean the organization of this class further.
    """
    DEFAULT_POTENTIAL_PARAMS = {
        "gamma": 0.99,
        "tomato_value": 13,
        "onion_value": 21
        }
    #########################
    # INSTANTIATION METHODS #
    #########################

    def __init__(self, terrain, start_player_positions, rew_shaping_params=None, layout_name="unnamed_layout", start_orders_list=None, start_all_orders=[], start_bonus_orders=[], num_items_for_soup=3, order_bonus=2, start_state=None, **kwargs):
        """
        terrain: a matrix of strings that encode the MDP layout
        layout_name: string identifier of the layout
        start_player_positions: tuple of positions for both players' starting positions
        rew_shaping_params: reward given for completion of specific subgoals
        num_items_for_soup: Maximum number of ingredients that can be placed in a soup
        order_bonus: Multiplicative factor for serving a bonus recipe
        start_state: Default start state returned by get_standard_start_state
        start_orders_list: OrdersList dict or object
        start_bonus_orders: Legacy param, use orders instead, list of recipes dicts that are worth a bonus
        start_all_orders: Legacy param, use orders instead, list of all available order dicts the players can make, defaults to all possible recipes if empy list provided
        """
        assert not (start_bonus_orders and start_orders_list), "Use either legacy param 'start_bonus_orders' or new one 'start_orders_list', but not the both"
        if not start_orders_list:
            self._configure_recipes(start_all_orders, num_items_for_soup, **kwargs)
            start_all_orders = [r.to_dict() for r in Recipe.ALL_RECIPES] if not start_all_orders else start_all_orders
            start_orders_list = OrdersList.from_recipes_lists(start_all_orders, start_bonus_orders)
        elif isinstance(start_orders_list, OrdersList):
            if not start_all_orders:
                start_all_orders = [r.to_dict() for r in start_orders_list.all_recipes]
            self._configure_recipes(start_all_orders, num_items_for_soup, **kwargs)
        else:
            if not start_all_orders:
                start_all_orders = OrdersList.dict_to_all_recipes_dicts(start_orders_list)
            self._configure_recipes(start_all_orders, num_items_for_soup, **kwargs)
            start_orders_list = OrdersList(**start_orders_list)

        self.start_orders_list = start_orders_list
        self.height = len(terrain)
        self.width = len(terrain[0])
        self.shape = (self.width, self.height)
        self.terrain_mtx = terrain
        self.terrain_pos_dict = self._get_terrain_type_pos_dict()
        self.start_player_positions = start_player_positions
        self.num_players = len(start_player_positions)
        self.reward_shaping_params = BASE_REW_SHAPING_PARAMS if rew_shaping_params is None else rew_shaping_params
        self.layout_name = layout_name
        self.order_bonus = order_bonus
        self.start_state = start_state
        self._opt_recipe_discount_cache = {}
        self._opt_recipe_cache = {}
        self._prev_potential_params = {}

    @property
    def start_all_orders(self):
        return [r.to_dict() for r in self.start_orders_list.all_recipes]

    @property
    def start_bonus_orders(self):
        return [r.to_dict() for r in self.start_orders_list.bonus_recipes]

    @staticmethod
    def from_layout_name(layout_name, **params_to_overwrite):
        """
        Generates a OvercookedGridworld instance from a layout file.

        One can overwrite the default mdp configuration using partial_mdp_config.
        """
        params_to_overwrite = params_to_overwrite.copy()
        base_layout_params = read_layout_dict(layout_name)

        grid = base_layout_params['grid']
        del base_layout_params['grid']
        base_layout_params['layout_name'] = layout_name
        if 'start_state' in base_layout_params:
            base_layout_params['start_state'] = OvercookedState.from_dict(base_layout_params['start_state'])

        # Clean grid
        grid = [layout_row.strip() for layout_row in grid.split("\n")]
        return OvercookedGridworld.from_grid(grid, base_layout_params, params_to_overwrite)

    @staticmethod
    def from_grid(layout_grid, base_layout_params={}, params_to_overwrite={}, debug=False):
        """
        Returns instance of OvercookedGridworld with terrain and starting 
        positions derived from layout_grid.
        One can override default configuration parameters of the mdp in
        partial_mdp_config.
        """
        mdp_config = copy.deepcopy(base_layout_params)

        layout_grid = [[c for c in row] for row in layout_grid]
        OvercookedGridworld._assert_valid_grid(layout_grid)

        if "layout_name" not in mdp_config:
            layout_name = "|".join(["".join(line) for line in layout_grid])
            mdp_config["layout_name"] = layout_name

        player_positions = [None] * 9
        for y, row in enumerate(layout_grid):
            for x, c in enumerate(row):
                if c in ['1', '2', '3', '4', '5', '6', '7', '8', '9']:
                    layout_grid[y][x] = ' '

                    # -1 is to account for fact that player indexing starts from 1 rather than 0
                    assert player_positions[int(c) - 1] is None, 'Duplicate player in grid'
                    player_positions[int(c) - 1] = (x, y)

        num_players = len([x for x in player_positions if x is not None])
        player_positions = player_positions[:num_players]

        # After removing player positions from grid we have a terrain mtx
        mdp_config["terrain"] = layout_grid
        mdp_config["start_player_positions"] = player_positions

        for k, v in params_to_overwrite.items():
            curr_val = mdp_config.get(k, None)
            if debug:
                print("Overwriting mdp layout standard config value {}:{} -> {}".format(k, curr_val, v))
            mdp_config[k] = v

        return OvercookedGridworld(**mdp_config)

    def _configure_recipes(self, start_all_orders, num_items_for_soup, **kwargs):
        self.recipe_config = {
            "num_items_for_soup" : num_items_for_soup,
            "all_orders" : start_all_orders,
            **kwargs
        }
        Recipe.configure(self.recipe_config)

    #####################
    # BASIC CLASS UTILS #
    #####################

    def __eq__(self, other):
        return np.array_equal(self.terrain_mtx, other.terrain_mtx) and \
                self.start_player_positions == other.start_player_positions and \
                self.start_orders_list == other.start_orders_list and \
                self.reward_shaping_params == other.reward_shaping_params and \
                self.layout_name == other.layout_name
    
    def ids_independent_equal(self, other):
        return np.array_equal(self.terrain_mtx, other.terrain_mtx) and \
                self.start_player_positions == other.start_player_positions and \
                ids_independent_equal(self.start_orders_list, other.start_orders_list) and \
                self.reward_shaping_params == other.reward_shaping_params and \
                self.layout_name == other.layout_name

    def copy(self):
        return OvercookedGridworld(
            terrain=self.terrain_mtx.copy(),
            start_player_positions=self.start_player_positions,
            start_orders_list=copy.deepcopy(self.start_orders_list),
            rew_shaping_params=copy.deepcopy(self.reward_shaping_params),
            layout_name=self.layout_name,
        )

    @property
    def mdp_params(self):
        return {
            "layout_name": self.layout_name,
            "terrain": self.terrain_mtx,
            "start_player_positions": self.start_player_positions,
            "start_orders_list": self.start_orders_list.to_dict(),
            "rew_shaping_params": copy.deepcopy(self.reward_shaping_params),
        }


    ##############
    # GAME LOGIC #
    ##############

    def get_actions(self, state):
        """
        Returns the list of lists of valid actions for 'state'.

        The ith element of the list is the list of valid actions that player i
        can take.
        """
        self._check_valid_state(state)
        return [self._get_player_actions(state, i) for i in range(len(state.players))]

    def _get_player_actions(self, state, player_num):
        """All actions are allowed to all players in all states."""
        return Action.ALL_ACTIONS

    def _check_action(self, state, joint_action):
        for p_action, p_legal_actions in zip(joint_action, self.get_actions(state)):
            if p_action not in p_legal_actions:
                raise ValueError('Invalid action')

    def get_standard_start_state(self):
        if self.start_state:
            return self.start_state
        start_state = OvercookedState.from_player_positions(
            self.start_player_positions, orders_list=copy.deepcopy(self.start_orders_list),
        )
        return start_state

    def get_random_start_state_fn(self, random_start_pos=False, rnd_obj_prob_thresh=0.0):
        def start_state_fn():
            if random_start_pos:
                valid_positions = self.get_valid_joint_player_positions()
                start_pos = valid_positions[np.random.choice(len(valid_positions))]
            else:
                start_pos = self.start_player_positions

            start_state = OvercookedState.from_player_positions(start_pos, orders_list=copy.deepcopy(self.start_orders_list))

            if rnd_obj_prob_thresh == 0:
                return start_state

            # Arbitrary hard-coding for randomization of objects
            # For each pot, add a random amount of onions and tomatoes with prob rnd_obj_prob_thresh
            # Begin the soup cooking with probability rnd_obj_prob_thresh
            pots = self.get_pot_states(start_state)["empty"]
            for pot_loc in pots:
                p = np.random.rand()
                if p < rnd_obj_prob_thresh:
                    n = int(np.random.randint(low=1, high=4))
                    m = int(np.random.randint(low=0, high=4-n))
                    q = np.random.rand()
                    cooking_tick = 0 if q < rnd_obj_prob_thresh else -1
                    start_state.objects[pot_loc] = SoupState.get_soup(pot_loc, num_onions=n, num_tomatoes=m, cooking_tick=cooking_tick)

            # For each player, add a random object with prob rnd_obj_prob_thresh
            for player in start_state.players:
                p = np.random.rand()
                if p < rnd_obj_prob_thresh:
                    # Different objects have different probabilities
                    obj = np.random.choice(["dish", "onion", "soup"], p=[0.2, 0.6, 0.2])
                    n = int(np.random.randint(low=1, high=4))
                    m = int(np.random.randint(low=0, high=4-n))
                    if obj == "soup":
                        player.set_object(
                            SoupState.get_soup(player.position, num_onions=n, num_tomatoes=m, finished=True)
                        )
                    else:
                        player.set_object(ObjectState(obj, player.position))
            return start_state
        return start_state_fn

    def is_terminal(self, state):
        # There is a finite horizon, handled by the environment.
        return False

    def get_state_transition(self, state, joint_action, display_phi=False, motion_planner=None):
        """Gets information about possible transitions for the action.

        Returns the next state, sparse reward and reward shaping.
        Assumes all actions are deterministic.

        NOTE: Sparse reward is given only when soups are delivered, 
        shaped reward is given only for completion of subgoals 
        (not soup deliveries).
        """
        events_infos = { event : [False] * self.num_players for event in EVENT_TYPES }
        events_list = []

        assert not self.is_terminal(state), "Trying to find successor of a terminal state: {}".format(state)
        for action, action_set in zip(joint_action, self.get_actions(state)):
            if action not in action_set:
                raise ValueError("Illegal action %s in state %s" % (action, state))
        
        new_state = state.deepcopy()

        # Resolve interacts first
        sparse_reward_by_agent, shaped_reward_by_agent = self.resolve_interacts(new_state, joint_action, events_infos, events_list)

        assert new_state.player_positions == state.player_positions
        assert new_state.player_orientations == state.player_orientations
        
        # Resolve player movements
        self.resolve_movement(new_state, joint_action)

        # Finally, environment effects
        self.step_environment_effects(new_state)
        sparse_expired_orders_reward = new_state.orders_list.step()
        sparse_env_reward = [sparse_expired_orders_reward]

        # Additional dense reward logic
        # shaped_reward += self.calculate_distance_based_shaped_reward(state, new_state)
        infos = {
            "event_infos": events_infos,
            "events_list": events_list,
            "sparse_reward_by_agent": sparse_reward_by_agent,
            "shaped_reward_by_agent": shaped_reward_by_agent,
            "sparse_env_reward": sparse_env_reward,
            "sparse_reward_sum": sum(sparse_reward_by_agent) + sum(sparse_env_reward)
        }
        if display_phi:
            assert motion_planner is not None, "motion planner must be defined if display_phi is true"
            infos["phi_s"] = self.potential_function(state, motion_planner)
            infos["phi_s_prime"] = self.potential_function(new_state, motion_planner)
        return new_state, infos

    def resolve_interacts(self, new_state, joint_action, events_infos, events_list):
        """
        Resolve any INTERACT actions, if present.

        Currently if two players both interact with a terrain, we resolve player 1's interact 
        first and then player 2's, without doing anything like collision checking.
        """
        pot_states = self.get_pot_states(new_state)
        # We divide reward by agent to keep track of who contributed
        sparse_reward, shaped_reward = [0] * self.num_players, [0] * self.num_players 

        for player_idx, (player, action) in enumerate(zip(new_state.players, joint_action)):

            if action != Action.INTERACT:
                continue

            pos, o = player.position, player.orientation
            i_pos = Action.move_in_direction(pos, o)
            terrain_type = self.get_terrain_type_at_pos(i_pos)

            # NOTE: we always log pickup/drop before performing it, as that's
            # what the logic of determining whether the pickup/drop is useful assumes
            if terrain_type == 'X':
                if player.has_object() and not new_state.has_object(i_pos):
                    # Drop object on counter
                    obj = player.remove_object()
                    new_state.add_object(obj, i_pos)
                    self.log_object_drop(events_infos, events_list, new_state, obj, pot_states, player_idx)
                    
                elif not player.has_object() and new_state.has_object(i_pos):
                    # Pick up object from counter
                    obj = new_state.remove_object(i_pos)
                    player.set_object(obj)
                    self.log_object_pickup(events_infos, events_list, new_state, obj, pot_states, player_idx)
                    
            elif terrain_type == 'O' and player.held_object is None:
                # Onion pickup from dispenser
                obj = ObjectState('onion', pos)
                player.set_object(obj)
                self.log_object_pickup(events_infos, events_list, new_state, obj, pot_states, player_idx)
            
            elif terrain_type == 'T' and player.held_object is None:
                # Tomato pickup from dispenser
                obj = ObjectState('tomato', pos)
                player.set_object(obj)
                self.log_object_pickup(events_infos, events_list, new_state, obj, pot_states, player_idx)

            elif terrain_type == 'D' and player.held_object is None:
                # Give shaped reward if pickup is useful
                if self.is_dish_pickup_useful(new_state, pot_states):
                    shaped_reward[player_idx] += self.reward_shaping_params["DISH_PICKUP_REWARD"]

                # Perform dish pickup from dispenser
                obj = ObjectState('dish', pos)
                player.set_object(obj)
                self.log_object_pickup(events_infos, events_list, new_state, obj, pot_states, player_idx)

            elif terrain_type == 'P' and not player.has_object():
                # Cooking soup
                if self.soup_to_be_cooked_at_location(new_state, i_pos):
                    soup = new_state.get_object(i_pos)
                    soup.begin_cooking()
            
            elif terrain_type == 'P' and player.has_object():

                if player.get_object().name == 'dish' and self.soup_ready_at_location(new_state, i_pos):
                    # Pick up soup
                    player.remove_object() # Remove the dish
                    obj = new_state.remove_object(i_pos) # Get soup
                    player.set_object(obj)
                    self.log_object_pickup(events_infos, events_list, new_state, obj, pot_states, player_idx)
                    shaped_reward[player_idx] += self.reward_shaping_params["SOUP_PICKUP_REWARD"]

                elif player.get_object().name in Recipe.ALL_INGREDIENTS:
                    # Adding ingredient to soup

                    if not new_state.has_object(i_pos):
                        # Pot was empty, add soup to it
                        new_state.add_object(SoupState(i_pos, ingredients=[]))

                    # Add ingredient if possible
                    soup = new_state.get_object(i_pos)
                    if not soup.is_full:
                        old_soup = soup.deepcopy()
                        obj = player.remove_object()
                        soup.add_ingredient(obj)
                        self.log_object_potting(events_infos, events_list, new_state, old_soup, soup, obj, player_idx)
                        shaped_reward[player_idx] += self.reward_shaping_params["PLACEMENT_IN_POT_REW"]

            elif terrain_type == 'S' and player.has_object():
                obj = player.get_object()
                if obj.name == 'soup':
                    delivery_rew = self.deliver_soup(new_state, player, obj)
                    sparse_reward[player_idx] += delivery_rew
                    # Log soup delivery
                    self.log_soup_delivery(events_infos, events_list, obj, player_idx)

        return sparse_reward, shaped_reward

    def get_recipe_value(self, state, recipe, discounted=False, base_recipe=None, potential_params={}, steps_into_future=None, include_expire_penalty=True):
        """
<<<<<<< HEAD
        Return the reward the player should receive for delivering this recipe after 'steps_into_future' timesteps (default None is for enabling calculation of timesteps),
         by default includes expire penalty as it calculates the comparative value of the order from recipe with the value of letting the order to expire (if it's temporary order)
=======
        Return the reward the player should receive for delivering this recipe
        The player receives 0 if recipe not in all_orders, receives base value * order_bonus
        if recipe is in bonus orders, and receives base value otherwise
>>>>>>> 2e6546c0
        """
        if not discounted:
            if not recipe:
                return 0
            matching_order = state.orders_list.get_matching_order(recipe=recipe, available_after_n_timesteps=steps_into_future or 0)
            if not matching_order:
                return 0
            reward = matching_order.calculate_future_reward(steps_into_future or 0)
            if matching_order.is_bonus:
                reward *= self.order_bonus

            if include_expire_penalty:
                reward += matching_order.expire_penalty
            return reward
        else:
            # Calculate missing ingredients needed to complete recipe
            missing_ingredients = list(recipe.ingredients)
            prev_ingredients = list(base_recipe.ingredients) if base_recipe else []
            for ingredient in prev_ingredients:
                missing_ingredients.remove(ingredient)
            n_tomatoes = len([i for i in missing_ingredients if i == Recipe.TOMATO])
            n_onions = len([i for i in missing_ingredients if i == Recipe.ONION])
            if steps_into_future is None:
                gamma, pot_onion_steps, pot_tomato_steps = potential_params['gamma'], potential_params['pot_onion_steps'], potential_params['pot_tomato_steps']
                steps_into_future = pot_onion_steps * n_onions + pot_tomato_steps * n_tomatoes + recipe.time
            else:
                gamma = potential_params['gamma']
            return gamma**steps_into_future * self.get_recipe_value(state, recipe, discounted=False, 
                steps_into_future=steps_into_future, include_expire_penalty=include_expire_penalty)

    def deliver_soup(self, state, player, soup):
        """
        Deliver the soup, and get reward if there is no order list
        or if the type of the delivered soup matches the next order.
        """
        assert soup.name == 'soup', "Tried to deliver something that wasn't soup"
        assert soup.is_ready, "Tried to deliever soup that isn't ready"
        player.remove_object()
        order = state.orders_list.fulfill_order(soup.recipe)
        if not order:
            return 0
        reward = order.calculate_reward()
        if order.is_bonus:
            reward *= self.order_bonus
        return reward


    def resolve_movement(self, state, joint_action):
        """Resolve player movement and deal with possible collisions"""
        new_positions, new_orientations = self.compute_new_positions_and_orientations(state.players, joint_action)
        for player_state, new_pos, new_o in zip(state.players, new_positions, new_orientations):
            player_state.update_pos_and_or(new_pos, new_o)

    def compute_new_positions_and_orientations(self, old_player_states, joint_action):
        """Compute new positions and orientations ignoring collisions"""
        new_positions, new_orientations = list(zip(*[
            self._move_if_direction(p.position, p.orientation, a) \
            for p, a in zip(old_player_states, joint_action)]))
        old_positions = tuple(p.position for p in old_player_states)
        new_positions = self._handle_collisions(old_positions, new_positions)
        return new_positions, new_orientations

    def is_transition_collision(self, old_positions, new_positions):
        # Checking for any players ending in same square
        if self.is_joint_position_collision(new_positions):
            return True
        # Check if any two players crossed paths
        for idx0, idx1 in itertools.combinations(range(self.num_players), 2):
            p1_old, p2_old = old_positions[idx0], old_positions[idx1]
            p1_new, p2_new = new_positions[idx0], new_positions[idx1]
            if p1_new == p2_old and p1_old == p2_new:
                return True
        return False

    def is_joint_position_collision(self, joint_position):
        return any(pos0 == pos1 for pos0, pos1 in itertools.combinations(joint_position, 2))
            
    def step_environment_effects(self, state):
        state.timestep += 1
        for obj in state.objects.values():
            if obj.name == 'soup' and obj.is_cooking:
                obj.cook()

    def _handle_collisions(self, old_positions, new_positions):
        """If agents collide, they stay at their old locations"""
        if self.is_transition_collision(old_positions, new_positions):
            return old_positions
        return new_positions

    def _get_terrain_type_pos_dict(self):
        pos_dict = defaultdict(list)
        for y, terrain_row in enumerate(self.terrain_mtx):
            for x, terrain_type in enumerate(terrain_row):
                pos_dict[terrain_type].append((x, y))
        return pos_dict

    def _move_if_direction(self, position, orientation, action):
        """Returns position and orientation that would 
        be obtained after executing action"""
        if action not in Action.MOTION_ACTIONS:
            return position, orientation
        new_pos = Action.move_in_direction(position, action)
        new_orientation = orientation if action == Action.STAY else action
        if new_pos not in self.get_valid_player_positions():
            return position, new_orientation
        return new_pos, new_orientation


    #######################
    # LAYOUT / STATE INFO #
    #######################

    def get_valid_player_positions(self):
        return self.terrain_pos_dict[' ']

    def get_valid_joint_player_positions(self):
        """Returns all valid tuples of the form (p0_pos, p1_pos, p2_pos, ...)"""
        valid_positions = self.get_valid_player_positions() 
        all_joint_positions = list(itertools.product(valid_positions, repeat=self.num_players))
        valid_joint_positions = [j_pos for j_pos in all_joint_positions if not self.is_joint_position_collision(j_pos)]
        return valid_joint_positions

    def get_valid_player_positions_and_orientations(self):
        valid_states = []
        for pos in self.get_valid_player_positions():
            valid_states.extend([(pos, d) for d in Direction.ALL_DIRECTIONS])
        return valid_states

    def get_valid_joint_player_positions_and_orientations(self):
        """All joint player position and orientation pairs that are not
        overlapping and on empty terrain."""
        valid_player_states = self.get_valid_player_positions_and_orientations()

        valid_joint_player_states = []
        for players_pos_and_orientations in itertools.product(valid_player_states, repeat=self.num_players):
            joint_position = [plyer_pos_and_or[0] for plyer_pos_and_or in players_pos_and_orientations]
            if not self.is_joint_position_collision(joint_position):
                valid_joint_player_states.append(players_pos_and_orientations)

        return valid_joint_player_states

    def get_adjacent_features(self, player):
        adj_feats = []
        pos = player.position
        for d in Direction.ALL_DIRECTIONS:
            adj_pos = Action.move_in_direction(pos, d)
            adj_feats.append((adj_pos, self.get_terrain_type_at_pos(adj_pos)))
        return adj_feats

    def get_terrain_type_at_pos(self, pos):
        x, y = pos
        return self.terrain_mtx[y][x]

    def get_dish_dispenser_locations(self):
        return list(self.terrain_pos_dict['D'])

    def get_onion_dispenser_locations(self):
        return list(self.terrain_pos_dict['O'])

    def get_tomato_dispenser_locations(self):
        return list(self.terrain_pos_dict['T'])

    def get_serving_locations(self):
        return list(self.terrain_pos_dict['S'])

    def get_pot_locations(self):
        return list(self.terrain_pos_dict['P'])

    def get_counter_locations(self):
        return list(self.terrain_pos_dict['X'])

    @property
    def num_pots(self):
        return len(self.get_pot_locations())

    def get_pot_states(self, state):
        """Returns dict with structure:
        {
         empty: [positions of empty pots]
        'x_items': [soup objects with x items that have yet to start cooking],
        'cooking': [soup objs that are cooking but not ready]
        'ready': [ready soup objs],
        }
        NOTE: all returned pots are just pot positions
        """
        pots_states_dict = defaultdict(list)
        for pot_pos in self.get_pot_locations():
            if not state.has_object(pot_pos):
                pots_states_dict['empty'].append(pot_pos)
            else:
                soup = state.get_object(pot_pos)
                assert soup.name == 'soup', "soup at " + pot_pos + " is not a soup but a " + soup.name
                if soup.is_ready:
                    pots_states_dict['ready'].append(pot_pos)
                elif soup.is_cooking:
                    pots_states_dict['cooking'].append(pot_pos)
                else:
                    num_ingredients = len(soup.ingredients)
                    pots_states_dict['{}_items'.format(num_ingredients)].append(pot_pos)

        return pots_states_dict

    def get_counter_objects_dict(self, state, counter_subset=None):
        """Returns a dictionary of pos:objects on counters by type"""
        counters_considered = self.terrain_pos_dict['X'] if counter_subset is None else counter_subset
        counter_objects_dict = defaultdict(list)
        for obj in state.objects.values():
            if obj.position in counters_considered:
                counter_objects_dict[obj.name].append(obj.position)
        return counter_objects_dict

    def get_empty_counter_locations(self, state):
        counter_locations = self.get_counter_locations()
        return [pos for pos in counter_locations if not state.has_object(pos)]

    def get_empty_pots(self, pot_states):
        """Returns pots that have 0 items in them"""
        return pot_states["empty"]

    def get_non_empty_pots(self, pot_states):
        return self.get_full_pots(pot_states) + self.get_partially_full_pots(pot_states)

    def get_ready_pots(self, pot_states):
        return pot_states['ready']

    def get_cooking_pots(self, pot_states):
        return pot_states['cooking']

    def get_full_but_not_cooking_pots(self, pot_states):
        return pot_states['{}_items'.format(Recipe.MAX_NUM_INGREDIENTS)]

    def get_full_pots(self, pot_states):
        return self.get_cooking_pots(pot_states) + self.get_ready_pots(pot_states) + self.get_full_but_not_cooking_pots(pot_states)

    def get_partially_full_pots(self, pot_states):
        return list(set().union(*[pot_states['{}_items'.format(i)] for i in range(1, Recipe.MAX_NUM_INGREDIENTS)]))

    def soup_ready_at_location(self, state, pos):
        if not state.has_object(pos):
            return False
        obj = state.get_object(pos)
        assert obj.name == 'soup', 'Object in pot was not soup'
        return obj.is_ready

    def soup_to_be_cooked_at_location(self, state, pos):
        if not state.has_object(pos):
            return False
        obj = state.get_object(pos)
        return obj.name == 'soup' and not obj.is_cooking and not obj.is_ready and len(obj.ingredients) > 0

    def _check_valid_state(self, state):
        """Checks that the state is valid.

        Conditions checked:
        - Players are on free spaces, not terrain
        - Held objects have the same position as the player holding them
        - Non-held objects are on terrain
        - No two players or non-held objects occupy the same position
        - Objects have a valid state (eg. no pot with 4 onions)
        """
        all_objects = list(state.objects.values())
        for player_state in state.players:
            # Check that players are not on terrain
            pos = player_state.position
            assert pos in self.get_valid_player_positions()

            # Check that held objects have the same position
            if player_state.held_object is not None:
                all_objects.append(player_state.held_object)
                assert player_state.held_object.position == player_state.position

        for obj_pos, obj_state in state.objects.items():
            # Check that the hash key position agrees with the position stored
            # in the object state
            assert obj_state.position == obj_pos
            # Check that non-held objects are on terrain
            assert self.get_terrain_type_at_pos(obj_pos) != ' '

        # Check that players and non-held objects don't overlap
        all_pos = [player_state.position for player_state in state.players]
        all_pos += [obj_state.position for obj_state in state.objects.values()]
        assert len(all_pos) == len(set(all_pos)), "Overlapping players or objects"

        # Check that objects have a valid state
        for obj_state in all_objects:
            assert obj_state.is_valid()

    def find_free_counters_valid_for_both_players(self, state, mlam):
        """Finds all empty counter locations that are accessible to both players"""
        one_player, other_player = state.players
        free_counters = self.get_empty_counter_locations(state)
        free_counters_valid_for_both = []
        for free_counter in free_counters:
            goals = mlam.motion_planner.motion_goals_for_pos[free_counter]
            if any([mlam.motion_planner.is_valid_motion_start_goal_pair(one_player.pos_and_or, goal) for goal in goals]) and \
            any([mlam.motion_planner.is_valid_motion_start_goal_pair(other_player.pos_and_or, goal) for goal in goals]):
                free_counters_valid_for_both.append(free_counter)
        return free_counters_valid_for_both

    def _get_optimal_possible_recipe(self, state, recipe, discounted, potential_params, return_value):
        """
        Traverse the recipe-space graph using DFS to find the best possible recipe that can be made
        from the current recipe

        Because we can't have empty recipes, we handle the case by letting recipe==None be a stand-in for empty recipe
        """
        start_recipe = recipe
        visited = set()
        stack = []
        best_recipe = recipe
        best_value = 0
        if not recipe:
            for ingredient in Recipe.ALL_INGREDIENTS:
                stack.append(Recipe([ingredient]))
        else:
            stack.append(recipe)

        while stack:
            curr_recipe = stack.pop()
            if curr_recipe not in visited:
                visited.add(curr_recipe)
                curr_value = self.get_recipe_value(state, curr_recipe, base_recipe=start_recipe, discounted=discounted, potential_params=potential_params)
                if curr_value > best_value:
                    best_value, best_recipe = curr_value, curr_recipe
                
                for neighbor in curr_recipe.neighbors():
                    if not neighbor in visited:
                        stack.append(neighbor)
        
        if return_value:
            return best_recipe, best_value
        return best_recipe

    def get_optimal_possible_recipe(self, state, recipe, discounted=False, potential_params={}, return_value=False):
        """
        Return the best possible recipe that can be made starting with ingredients in `recipe`
        Uses self._optimal_possible_recipe as a cache to avoid re-computing. This only works because
        the recipe values are currently static (i.e. bonus_orders doesn't change). Would need to have cache
        flushed if order dynamics are introduced
        """
        save_cache = (not state.orders_list.contains_temporary_orders) and (not state.orders_list.is_adding_orders)
        clear_cache = (discounted and self._prev_potential_params != potential_params) or not save_cache

        if clear_cache:
            if discounted:
                self._opt_recipe_discount_cache = {}
            else:
                self._opt_recipe_cache = {}
        
        if save_cache:
            if discounted:
                cache = self._opt_recipe_discount_cache
            else:
                cache = self._opt_recipe_cache
        else:
            cache = {}

        if discounted and save_cache:
            self._prev_potential_params = potential_params

        if recipe not in cache:
            # Compute best recipe now and store in cache for later use
            opt_recipe, value = self._get_optimal_possible_recipe(state, recipe, discounted=discounted, potential_params=potential_params, return_value=True)
            cache[recipe] = (opt_recipe, value)

        # Return best recipe (and value) from cache
        if return_value:
            return cache[recipe]
        return cache[recipe][0]
        



    @staticmethod
    def _assert_valid_grid(grid):
        """Raises an AssertionError if the grid is invalid.

        grid:  A sequence of sequences of spaces, representing a grid of a
        certain height and width. grid[y][x] is the space at row y and column
        x. A space must be either 'X' (representing a counter), ' ' (an empty
        space), 'O' (onion supply), 'P' (pot), 'D' (dish supply), 'S' (serving
        location), '1' (player 1) and '2' (player 2).
        """
        height = len(grid)
        width = len(grid[0])

        # Make sure the grid is not ragged
        assert all(len(row) == width for row in grid), 'Ragged grid'

        # Borders must not be free spaces
        def is_not_free(c):
            return c in 'XOPDST'

        for y in range(height):
            assert is_not_free(grid[y][0]), 'Left border must not be free'
            assert is_not_free(grid[y][-1]), 'Right border must not be free'
        for x in range(width):
            assert is_not_free(grid[0][x]), 'Top border must not be free'
            assert is_not_free(grid[-1][x]), 'Bottom border must not be free'

        all_elements = [element for row in grid for element in row]
        digits = ['1', '2', '3', '4', '5', '6', '7', '8', '9']
        layout_digits = [e for e in all_elements if e in digits]
        num_players = len(layout_digits)
        assert num_players > 0, "No players (digits) in grid"
        layout_digits = list(sorted(map(int, layout_digits)))
        assert layout_digits == list(range(1, num_players + 1)), "Some players were missing"

        assert all(c in 'XOPDST123456789 ' for c in all_elements), 'Invalid character in grid'
        assert all_elements.count('1') == 1, "'1' must be present exactly once"
        assert all_elements.count('D') >= 1, "'D' must be present at least once"
        assert all_elements.count('S') >= 1, "'S' must be present at least once"
        assert all_elements.count('P') >= 1, "'P' must be present at least once"
        assert all_elements.count('O') >= 1 or all_elements.count('T') >= 1, "'O' or 'T' must be present at least once"


    ################################
    # EVENT LOGGING HELPER METHODS #
    ################################
    def log_object_potting(self, events_infos, events_list, state, old_soup, new_soup, obj, player_index):
        """Player added an ingredient to a pot"""
        obj_pickup_key = "potting_" + obj.name
        if obj_pickup_key not in events_infos:
            raise ValueError("Unknown event {}".format(obj_pickup_key))
        events_infos[obj_pickup_key][player_index] = True

        POTTING_FNS = {
            "optimal" : self.is_potting_optimal,
            "catastrophic" : self.is_potting_catastrophic,
            "viable" : self.is_potting_viable,
            "useless" : self.is_potting_useless
        }
        outcomes = [outcome for outcome, outcome_fn in POTTING_FNS.items() if outcome_fn(state, old_soup, new_soup)]
        for outcome in outcomes:
            potting_key = "{}_{}_potting".format(outcome, obj.name)
            events_infos[potting_key][player_index] = True

        events_list.append(dict(action="potting", player=player_index, object=obj.to_dict(), adjectives=outcomes))
    
    def log_object_pickup(self, events_infos, events_list, state, obj, pot_states, player_index):
        """Player picked an object up from a counter or a dispenser"""
        obj_pickup_key = obj.name + "_pickup"
        if obj_pickup_key not in events_infos:
            raise ValueError("Unknown event {}".format(obj_pickup_key))
        events_infos[obj_pickup_key][player_index] = True
        
        USEFUL_PICKUP_FNS = {
            "tomato" : self.is_ingredient_pickup_useful,
            "onion": self.is_ingredient_pickup_useful,
            "dish": self.is_dish_pickup_useful
        }

        if obj.name in USEFUL_PICKUP_FNS.keys() and USEFUL_PICKUP_FNS[obj.name](state, pot_states, player_index):
            obj_useful_key = "useful_" + obj.name + "_pickup"
            events_infos[obj_useful_key][player_index] = True
            event_adjectives = ["useful"]
        else:
            event_adjectives = []

        events_list.append(dict(action="pickup", player=player_index, object=obj.to_dict(), adjectives=event_adjectives))
    
    def log_object_drop(self, events_infos, events_list, state, obj, pot_states, player_index):
        """Player dropped the object on a counter"""
        obj_drop_key = obj.name + "_drop"
        if obj_drop_key not in events_infos:
            raise ValueError("Unknown event {}".format(obj_drop_key))
        events_infos[obj_drop_key][player_index] = True
        
        USEFUL_DROP_FNS = {
            "tomato" : self.is_ingredient_drop_useful,
            "onion": self.is_ingredient_drop_useful,
            "dish": self.is_dish_drop_useful
        }

        if obj.name in USEFUL_DROP_FNS.keys() and USEFUL_DROP_FNS[obj.name](state, pot_states, player_index):
            obj_useful_key = "useful_" + obj.name + "_drop"
            events_infos[obj_useful_key][player_index] = True
            event_adjectives = ["useful"]
        else:
            event_adjectives = []

        events_list.append(dict(action="drop", player=player_index, object=obj.to_dict(), adjectives=event_adjectives))
    
    def log_soup_delivery(self, events_infos, events_list, obj, player_index):
        events_infos['soup_delivery'][player_index] = True
        events_list.append(dict(action="delivery", player=player_index, object=obj.to_dict(), adjectives=[]))

    def is_dish_pickup_useful(self, state, pot_states, player_index=None):
        """
        NOTE: this only works if self.num_players == 2
        Useful if:
        - Pot is ready/cooking and there is no player with a dish               \ 
        - 2 pots are ready/cooking and there is one player with a dish          | -> number of dishes in players hands < number of ready/cooking/partially full soups 
        - Partially full pot is ok if the other player is on course to fill it  /

        We also want to prevent picking up and dropping dishes, so add the condition
        that there must be no dishes on counters
        """
        if self.num_players != 2: return False

        # This next line is to prevent reward hacking (this logic is also used by reward shaping)
        dishes_on_counters = self.get_counter_objects_dict(state)["dish"]
        no_dishes_on_counters = len(dishes_on_counters) == 0

        num_player_dishes = len(state.player_objects_by_type['dish'])
        non_empty_pots = len(self.get_ready_pots(pot_states) + self.get_cooking_pots(pot_states) + self.get_partially_full_pots(pot_states))
        return no_dishes_on_counters and num_player_dishes < non_empty_pots

    def is_dish_drop_useful(self, state, pot_states, player_index):
        """
        NOTE: this only works if self.num_players == 2
        Useful if:
        - Ingredient is needed (all pots are non-full)
        - Nobody is holding ingredient
        """
        if self.num_players != 2: return False
        all_non_full = len(self.get_full_pots(pot_states)) == 0
        other_player = state.players[1 - player_index]
        other_player_holding_ingredient = other_player.has_object() and other_player.get_object().name in Recipe.ALL_INGREDIENTS
        return all_non_full and not other_player_holding_ingredient

    def is_ingredient_pickup_useful(self, state, pot_states, player_index):
        """
        NOTE: this only works if self.num_players == 2
        Always useful unless:
        - All pots are full & other agent is not holding a dish
        Can make it more accurate by checking if ingredient is actually used in possible recipes
        """
        if self.num_players != 2: return False
        all_pots_full = self.num_pots == len(self.get_full_pots(pot_states))
        other_player = state.players[1 - player_index]
        other_player_has_dish = other_player.has_object() and other_player.get_object().name == "dish"
        return not (all_pots_full and not other_player_has_dish)
        
    def is_ingredient_drop_useful(self, state, pot_states, player_index):
        """
        NOTE: this only works if self.num_players == 2
        Useful if:
        - Dish is needed (all pots are full)
        - Nobody is holding a dish
        """
        if self.num_players != 2: return False
        all_pots_full = len(self.get_full_pots(pot_states)) == self.num_pots
        other_player = state.players[1 - player_index]
        other_player_holding_dish = other_player.has_object() and other_player.get_object().name == "dish"
        return all_pots_full and not other_player_holding_dish

    def is_potting_optimal(self, state, old_soup, new_soup):
        """
        True if the highest valued soup possible is the same before and after the potting
        NOTE: It is not work perfectly for dynamic (temporary) orders - it does not take into account:
            - optimal order of fulfilling orders (always takes most high value in the current moment)
            - future orders that can be added to order list
        """
        old_recipe = Recipe(old_soup.ingredients) if old_soup.ingredients else None
        new_recipe = Recipe(new_soup.ingredients)
        old_val = self.get_recipe_value(state, self.get_optimal_possible_recipe(state, old_recipe))
        new_val = self.get_recipe_value(state, self.get_optimal_possible_recipe(state, new_recipe))
        return new_val >= old_val

    def is_potting_viable(self, state, old_soup, new_soup):
        """
        True if there exists a non-zero reward soup possible from new ingredients
        NOTE: does not keep care about orders that did not appeared yet
        """
        new_recipe = Recipe(new_soup.ingredients)
        new_val = self.get_recipe_value(state, self.get_optimal_possible_recipe(state, new_recipe))
        return new_val > 0

    def is_potting_catastrophic(self, state, old_soup, new_soup):
        """
        True if no non-zero reward soup is possible from new ingredients
        NOTE: does not keep care about orders that did not appeared yet
        """
        old_recipe = Recipe(old_soup.ingredients) if old_soup.ingredients else None
        new_recipe = Recipe(new_soup.ingredients)
        old_val = self.get_recipe_value(state, self.get_optimal_possible_recipe(state, old_recipe))
        new_val = self.get_recipe_value(state, self.get_optimal_possible_recipe(state, new_recipe))
        return old_val > 0 and new_val == 0

    def is_potting_useless(self, state, old_soup, new_soup):
        """
        True if ingredient added to a soup that was already gauranteed to be worth at most 0 points
        NOTE: does not keep care about orders that did not appeared yet
        """
        old_recipe = Recipe(old_soup.ingredients) if old_soup.ingredients else None
        old_val = self.get_recipe_value(state, self.get_optimal_possible_recipe(state, old_recipe))
        return old_val == 0



    #####################
    # TERMINAL GRAPHICS #
    #####################

    def state_string(self, state):
        """String representation of the current state"""
        players_dict = {player.position: player for player in state.players}

        grid_string = ""
        for y, terrain_row in enumerate(self.terrain_mtx):
            for x, element in enumerate(terrain_row):
                grid_string_add = ""
                if (x, y) in players_dict.keys():
                    player = players_dict[(x, y)]
                    orientation = player.orientation
                    assert orientation in Direction.ALL_DIRECTIONS

                    player_idx_lst = [i for i, p in enumerate(state.players) if p.position == player.position]
                    assert len(player_idx_lst) == 1

                    grid_string_add += Action.ACTION_TO_CHAR[orientation]
                    player_object = player.held_object
                    if player_object:
                        grid_string_add += str(player_idx_lst[0])
                        if player_object.name[0] == "s":
                            # this is a soup
                            grid_string_add += str(player_object)
                        else:
                            grid_string_add += player_object.name[:1]
                    else:
                        grid_string_add += str(player_idx_lst[0])
                else:
                    grid_string_add += element
                    if element == "X" and state.has_object((x, y)):
                        state_obj = state.get_object((x, y))
                        if state_obj.name[0] == "s":
                            grid_string_add += str(state_obj)
                        else:
                            grid_string_add += state_obj.name[:1]

                    elif element == "P" and state.has_object((x, y)):
                        soup = state.get_object((x, y))
                        # display soup
                        grid_string_add += str(soup)

                grid_string += grid_string_add
                grid_string += "".join([" "] * (7 - len(grid_string_add)))
                grid_string += " "

            grid_string += "\n\n"
        
        if state.bonus_orders:
            grid_string += "Bonus orders: {}\n".format(
                state.bonus_orders
            )
        # grid_string += "State potential value: {}\n".format(self.potential_function(state))
        return grid_string

    ###################
    # STATE ENCODINGS #
    ###################

    @property
    def lossless_state_encoding_shape(self):
        return np.array(list(self.shape) + [26])


    def lossless_state_encoding(self, overcooked_state, horizon=400, debug=False):
        """Featurizes a OvercookedState object into a stack of boolean masks that are easily readable by a CNN"""
        assert self.num_players == 2, "Functionality has to be added to support encondings for > 2 players"
        assert type(debug) is bool
        base_map_features = ["pot_loc", "counter_loc", "onion_disp_loc", "tomato_disp_loc",
                             "dish_disp_loc", "serve_loc"]
        variable_map_features = ["onions_in_pot", "tomatoes_in_pot", "onions_in_soup", "tomatoes_in_soup",
                                 "soup_cook_time_remaining", "soup_done", "dishes", "onions", "tomatoes"]
        urgency_features = ["urgency"]
        all_objects = overcooked_state.all_objects_list

        def make_layer(position, value):
                layer = np.zeros(self.shape)
                layer[position] = value
                return layer

        def process_for_player(primary_agent_idx):
            # Ensure that primary_agent_idx layers are ordered before other_agent_idx layers
            other_agent_idx = 1 - primary_agent_idx
            ordered_player_features = ["player_{}_loc".format(primary_agent_idx), "player_{}_loc".format(other_agent_idx)] + \
                        ["player_{}_orientation_{}".format(i, Direction.DIRECTION_TO_INDEX[d])
                        for i, d in itertools.product([primary_agent_idx, other_agent_idx], Direction.ALL_DIRECTIONS)]

            # LAYERS = ordered_player_features + base_map_features + variable_map_features
            LAYERS = ordered_player_features + base_map_features + variable_map_features + urgency_features
            state_mask_dict = {k:np.zeros(self.shape) for k in LAYERS}

            # MAP LAYERS
            if horizon - overcooked_state.timestep < 40:
                state_mask_dict["urgency"] = np.ones(self.shape)

            for loc in self.get_counter_locations():
                state_mask_dict["counter_loc"][loc] = 1

            for loc in self.get_pot_locations():
                state_mask_dict["pot_loc"][loc] = 1

            for loc in self.get_onion_dispenser_locations():
                state_mask_dict["onion_disp_loc"][loc] = 1

            for loc in self.get_tomato_dispenser_locations():
                state_mask_dict["tomato_disp_loc"][loc] = 1

            for loc in self.get_dish_dispenser_locations():
                state_mask_dict["dish_disp_loc"][loc] = 1

            for loc in self.get_serving_locations():
                state_mask_dict["serve_loc"][loc] = 1

            # PLAYER LAYERS
            for i, player in enumerate(overcooked_state.players):
                player_orientation_idx = Direction.DIRECTION_TO_INDEX[player.orientation]
                state_mask_dict["player_{}_loc".format(i)] = make_layer(player.position, 1)
                state_mask_dict["player_{}_orientation_{}".format(i, player_orientation_idx)] = make_layer(player.position, 1)

            # OBJECT & STATE LAYERS
            for obj in all_objects:
                if obj.name == "soup":
                    # removed the next line because onion doesn't have to be in all the soups?
                    # if Recipe.ONION in obj.ingredients:
                    # get the ingredients into a {object: number} dictionary
                    ingredients_dict = Counter(obj.ingredients)
                    # assert "onion" in ingredients_dict.keys()
                    if obj.position in self.get_pot_locations():
                        if obj.is_idle:
                            # onions_in_pot and tomatoes_in_pot are used when the soup is idling, and ingredients could still be added
                            state_mask_dict["onions_in_pot"] += make_layer(obj.position, ingredients_dict["onion"])
                            state_mask_dict["tomatoes_in_pot"] += make_layer(obj.position, ingredients_dict["tomato"])
                        else:
                            state_mask_dict["onions_in_soup"] += make_layer(obj.position, ingredients_dict["onion"])
                            state_mask_dict["tomatoes_in_soup"] += make_layer(obj.position, ingredients_dict["tomato"])
                            state_mask_dict["soup_cook_time_remaining"] += make_layer(obj.position, obj.cook_time - obj._cooking_tick)
                            if obj.is_ready:
                                state_mask_dict["soup_done"] += make_layer(obj.position, 1)

                    else:
                        # If player soup is not in a pot, treat it like a soup that is cooked with remaining time 0
                        state_mask_dict["onions_in_soup"] += make_layer(obj.position, ingredients_dict["onion"])
                        state_mask_dict["tomatoes_in_soup"] += make_layer(obj.position, ingredients_dict["tomato"])
                        state_mask_dict["soup_done"] += make_layer(obj.position, 1)

                elif obj.name == "dish":
                    state_mask_dict["dishes"] += make_layer(obj.position, 1)
                elif obj.name == "onion":
                    state_mask_dict["onions"] += make_layer(obj.position, 1)
                elif obj.name == "tomato":
                    state_mask_dict["tomatoes"] += make_layer(obj.position, 1)
                else:
                    raise ValueError("Unrecognized object")

            if debug:
                print("terrain----")
                print(np.array(self.terrain_mtx))
                print("-----------")
                print(len(LAYERS))
                print(len(state_mask_dict))
                for k, v in state_mask_dict.items():
                    print(k)
                    print(np.transpose(v, (1, 0)))

            # Stack of all the state masks, order decided by order of LAYERS
            state_mask_stack = np.array([state_mask_dict[layer_id] for layer_id in LAYERS])
            state_mask_stack = np.transpose(state_mask_stack, (1, 2, 0))
            assert state_mask_stack.shape[:2] == self.shape
            assert state_mask_stack.shape[2] == len(LAYERS)
            # NOTE: currently not including time left or order_list in featurization
            return np.array(state_mask_stack).astype(int)

        # NOTE: Currently not very efficient, a decent amount of computation repeated here
        num_players = len(overcooked_state.players)
        final_obs_for_players = tuple(process_for_player(i) for i in range(num_players))
        return final_obs_for_players

    @property
    def featurize_state_shape(self):
        return np.array([62])

    def featurize_state(self, overcooked_state, mlam, horizon=400):
        """
        Encode state with some manually designed features.
        NOTE: currently works for just two players.
        """

        all_features = {}

        def make_closest_feature(idx, name, locations):
            "Compute (x, y) deltas to closest feature of type `name`, and save it in the features dict"
            all_features["p{}_closest_{}".format(idx, name)] = self.get_deltas_to_closest_location(player, locations,
                                                                                                   mlam)

        IDX_TO_OBJ = ["onion", "soup", "dish"]
        OBJ_TO_IDX = {o_name: idx for idx, o_name in enumerate(IDX_TO_OBJ)}

        counter_objects = self.get_counter_objects_dict(overcooked_state)
        pot_state = self.get_pot_states(overcooked_state)

        # Player Info
        for i, player in enumerate(overcooked_state.players):
            orientation_idx = Direction.DIRECTION_TO_INDEX[player.orientation]
            all_features["p{}_orientation".format(i)] = np.eye(4)[orientation_idx]
            obj = player.held_object

            if obj is None:
                held_obj_name = "none"
                all_features["p{}_objs".format(i)] = np.zeros(len(IDX_TO_OBJ))
            else:
                held_obj_name = obj.name
                obj_idx = OBJ_TO_IDX[held_obj_name]
                all_features["p{}_objs".format(i)] = np.eye(len(IDX_TO_OBJ))[obj_idx]

            # Closest feature of each type
            if held_obj_name == "onion":
                all_features["p{}_closest_onion".format(i)] = (0, 0)
            else:
                make_closest_feature(i, "onion", self.get_onion_dispenser_locations() + counter_objects["onion"])

            make_closest_feature(i, "empty_pot", pot_state["empty"])
            make_closest_feature(i, "one_onion_pot", pot_state["1_items"])
            make_closest_feature(i, "two_onion_pot", pot_state["2_items"])
            make_closest_feature(i, "cooking_pot", pot_state["cooking"])
            make_closest_feature(i, "ready_pot", pot_state["ready"])

            if held_obj_name == "dish":
                all_features["p{}_closest_dish".format(i)] = (0, 0)
            else:
                make_closest_feature(i, "dish", self.get_dish_dispenser_locations() + counter_objects["dish"])

            if held_obj_name == "soup":
                all_features["p{}_closest_soup".format(i)] = (0, 0)
            else:
                make_closest_feature(i, "soup", counter_objects["soup"])

            make_closest_feature(i, "serving", self.get_serving_locations())

            for direction, pos_and_feat in enumerate(self.get_adjacent_features(player)):
                adj_pos, feat = pos_and_feat

                if direction == player.orientation:
                    # Check if counter we are facing is empty
                    facing_counter = (feat == 'X' and adj_pos not in overcooked_state.objects.keys())
                    facing_counter_feature = [1] if facing_counter else [0]
                    # NOTE: Really, this feature should have been "closest empty counter"
                    all_features["p{}_facing_empty_counter".format(i)] = facing_counter_feature

                all_features["p{}_wall_{}".format(i, direction)] = [0] if feat == ' ' else [1]

        features_np = {k: np.array(v) for k, v in all_features.items()}

        p0, p1 = overcooked_state.players
        p0_dict = {k: v for k, v in features_np.items() if k[:2] == "p0"}
        p1_dict = {k: v for k, v in features_np.items() if k[:2] == "p1"}
        p0_features = np.concatenate(list(p0_dict.values()))
        p1_features = np.concatenate(list(p1_dict.values()))

        p1_rel_to_p0 = np.array(pos_distance(p1.position, p0.position))
        abs_pos_p0 = np.array(p0.position)
        ordered_features_p0 = np.squeeze(np.concatenate([p0_features, p1_features, p1_rel_to_p0, abs_pos_p0]))

        p0_rel_to_p1 = np.array(pos_distance(p0.position, p1.position))
        abs_pos_p1 = np.array(p1.position)
        ordered_features_p1 = np.squeeze(np.concatenate([p1_features, p0_features, p0_rel_to_p1, abs_pos_p1]))
        return ordered_features_p0, ordered_features_p1


    def get_deltas_to_closest_location(self, player, locations, mlam):
        _, closest_loc = mlam.motion_planner.min_cost_to_feature(player.pos_and_or, locations, with_argmin=True)
        if closest_loc is None:
            # "any object that does not exist or I am carrying is going to show up as a (0,0)
            # but I can disambiguate the two possibilities by looking at the features 
            # for what kind of object I'm carrying"
            return (0, 0)
        dy_loc, dx_loc = pos_distance(closest_loc, player.position)
        return dy_loc, dx_loc


    ###############################
    # POTENTIAL REWARD SHAPING FN #
    ###############################

    def potential_function(self, state, mp, gamma=None):
        """
        Essentially, this is the ɸ(s) function.

        The main goal here to to approximately infer the actions of an optimal agent, and derive an estimate for the value
        function of the optimal policy. The perfect potential function is indeed the value function

        At a high level, we assume each agent acts independetly, and greedily optimally, and then, using the decay factor "gamma", 
        we calculate the expected discounted reward under this policy
        
        Some implementation details:
            * the process of delivering a soup is broken into 4 steps
                * Step 1: placing the first ingredient into an empty pot
                * Step 2: placing the remaining ingredients in the pot
                * Step 3: cooking the soup/retreiving a dish with which to serve the soup
                * Step 4: delivering the soup once it is in a dish
            * Here is an exhaustive list of the greedy assumptions made at each step
                * step 1:
                    * If an agent is holding an ingredient that could be used to cook an optimal soup, it will use it in that soup
                    * If no such optimal soup exists, but there is an empty pot, the agent will place the ingredient there
                    * If neither of the above cases holds, no potential is awarded for possessing the ingredient
                * step 2:
                    * The agent will always try to cook the highest valued soup possible based on the current ingredients in a pot
                    * Any agent possessing a missing ingredient for an optimal soup will travel directly to the closest such pot
                    * If the optimal soup has all ingredients, the closest agent not holding anything will go to cook it
                * step 3:
                    * Any player holding a dish attempts to serve the highest valued soup based on recipe values and cook time remaining
                * step 4:
                    * Any agent holding a soup will go directly to the nearest serving area
            * At every step, the expected reward is discounted by multiplying the optimal reward by gamma ^ (estimated #steps to complete greedy action)
            * In the case that certain actions are infeasible (i.e. an agent is holding a soup in step 4, but no path exists to a serving
              area), estimated number of steps in order to complete the action defaults to `max_steps`
            * Cooperative behavior between the two agents is not considered for complexity reasons
            * Soups that are worth <1 points are rounded to be worth 1 point. This is to incentivize the agent to cook a worthless soup
              that happens to be in a pot in order to free up the pot

        Parameters:
            state: OvercookedState instance representing the state to evaluate potential for
            mp: MotionPlanner instance used to calculate gridworld distances to objects
            gamma: float, discount factor
            max_steps: int, number of steps a high level action is assumed to take in worst case
        
        Returns
            phi(state), the potential of the state
        """
        if not hasattr(Recipe, '_tomato_value') or not hasattr(Recipe, '_onion_value'):
            raise ValueError("Potential function requires Recipe onion and tomato values to work properly")

        gamma = gamma if gamma is not None else self.DEFAULT_POTENTIAL_PARAMS["gamma"]
        # Constants needed for potential function
        potential_params = {
            'gamma' : gamma,
            'tomato_value' : Recipe._tomato_value if Recipe._tomato_value else self.DEFAULT_POTENTIAL_PARAMS["tomato_value"],
            'onion_value' : Recipe._onion_value if Recipe._tomato_value else self.DEFAULT_POTENTIAL_PARAMS["onion_value"],
            **POTENTIAL_CONSTANTS.get(self.layout_name, POTENTIAL_CONSTANTS['default'])
        }

        pot_states = self.get_pot_states(state)

        # Base potential value is the geometric sum of making optimal soups infinitely
        opt_recipe, discounted_opt_recipe_value = self.get_optimal_possible_recipe(state, None, discounted=True, potential_params=potential_params, return_value=True)
        opt_recipe_value = self.get_recipe_value(state, opt_recipe)
        discount = discounted_opt_recipe_value / opt_recipe_value
        steady_state_value = (discount / (1 - discount)) * opt_recipe_value
        potential = steady_state_value

        # Get list of all soups that have >0 ingredients, sorted based on value of best possible recipe 
        idle_soups = [state.get_object(pos) for pos in self.get_full_but_not_cooking_pots(pot_states)]
        idle_soups.extend([state.get_object(pos) for pos in self.get_partially_full_pots(pot_states)])
        idle_soups = sorted(idle_soups, key=lambda soup : self.get_optimal_possible_recipe(state, Recipe(soup.ingredients), discounted=True, potential_params=potential_params, return_value=True)[1], reverse=True)

        # Build mapping of non_idle soups to the potential value each one will contribue
        # Default potential value is maximimal discount for last two steps applied to optimal recipe value
        cooking_soups = [state.get_object(pos) for pos in self.get_cooking_pots(pot_states)]
        done_soups = [state.get_object(pos) for pos in self.get_ready_pots(pot_states)]
        non_idle_soup_vals = { soup : gamma**(potential_params['max_delivery_steps'] + max(potential_params['max_pickup_steps'], soup.cook_time - soup._cooking_tick)) * max(self.get_recipe_value(state, soup.recipe), 1) for soup in cooking_soups + done_soups }

        # Get descriptive list of players based on different attributes
        # Note that these lists are mutually exclusive
        players_holding_soups = [player for player in state.players if player.has_object() and player.get_object().name == 'soup']
        players_holding_dishes = [player for player in state.players if player.has_object() and player.get_object().name == 'dish']
        players_holding_tomatoes = [player for player in state.players if player.has_object() and player.get_object().name == Recipe.TOMATO]
        players_holding_onions = [player for player in state.players if player.has_object() and player.get_object().name == Recipe.ONION]
        players_holding_nothing = [player for player in state.players if not player.has_object()]

        ### Step 4 potential ###

        # Add potential for each player with a soup
        for player in players_holding_soups:
            # Even if delivery_dist is infinite, we still award potential (as an agent might need to pass the soup to other player first)
            delivery_dist = mp.min_cost_to_feature(player.pos_and_or, self.terrain_pos_dict['S'])
            potential += gamma**min(delivery_dist, potential_params['max_delivery_steps']) * max(self.get_recipe_value(state, player.get_object().recipe), 1)



        ### Step 3 potential ###

        # Reweight each non-idle soup value based on agents with dishes performing greedily-optimally as outlined in docstring
        for player in players_holding_dishes:
            best_pickup_soup = None
            best_pickup_value = 0

            # find best soup to pick up with dish agent currently has
            for soup in non_idle_soup_vals:
                # How far away the soup is (inf if not-reachable)
                pickup_dist = mp.min_cost_to_feature(player.pos_and_or, [soup.position])

                # mask to award zero score if not reachable
                # Note: this means that potentially "useful" dish pickups (where agent passes dish to other agent
                # that can reach the soup) do not recive a potential bump
                is_useful = int(pickup_dist < np.inf)

                # Always assume worst-case discounting for step 4, and bump zero-valued soups to 1 as mentioned in docstring
                pickup_soup_value = gamma**potential_params['max_delivery_steps'] * max(self.get_recipe_value(state, soup.recipe), 1)
                cook_time_remaining = soup.cook_time - soup._cooking_tick
                discount = gamma**max(cook_time_remaining, min(pickup_dist, potential_params['max_pickup_steps']))

                # Final discount-adjusted value for this player pursuing this soup
                pickup_value = discount * pickup_soup_value * is_useful

                # Update best soup found for this player
                if pickup_dist < np.inf and pickup_value > best_pickup_value:
                    best_pickup_soup = soup
                    best_pickup_value = pickup_value
            
            # Set best-case score for this soup. Can only improve upon previous players policies
            # Note cooperative policies between players not considered
            if best_pickup_soup:
                non_idle_soup_vals[best_pickup_soup] = max(non_idle_soup_vals[best_pickup_soup], best_pickup_value)

        # Apply potential for each idle soup as calculated above
        for soup in non_idle_soup_vals:
            potential += non_idle_soup_vals[soup]



        ### Step 2 potential ###

        # Iterate over idle soups in decreasing order of value so we greedily prioritize higher valued soups
        for soup in idle_soups:
            # Calculate optimal recipe
            curr_recipe = Recipe(soup.ingredients)
            opt_recipe = self.get_optimal_possible_recipe(state, curr_recipe, discounted=True, potential_params=potential_params)

            # Calculate missing ingredients needed to complete optimal recipe
            missing_ingredients = list(opt_recipe.ingredients)
            for ingredient in soup.ingredients:
                missing_ingredients.remove(ingredient)

            # Base discount for steps 3-4
            discount = gamma**(max(potential_params['max_pickup_steps'], opt_recipe.time) + potential_params['max_delivery_steps'])

            # Add a multiplicative discount for each needed ingredient (this has the effect of giving more award to soups
            # that are closer to being completed)
            for ingredient in missing_ingredients:
                # Players who might have an ingredient we need
                pertinent_players = players_holding_tomatoes if ingredient == Recipe.TOMATO else players_holding_onions
                dist = np.inf
                closest_player = None

                # Find closest player with ingredient we need
                for player in pertinent_players:
                    curr_dist = mp.min_cost_to_feature(player.pos_and_or, [soup.position])
                    if curr_dist < dist:
                        dist = curr_dist
                        closest_player = player

                # Update discount to account for adding this missing ingredient (defaults to min_coeff if no pertinent players exist)
                discount *= gamma**min(dist, potential_params['pot_{}_steps'.format(ingredient)])

                # Cross off this player's ingreident contribution so it can't be double-counted
                if closest_player:
                    pertinent_players.remove(closest_player)

            # Update discount to account for time it takes to start the soup cooking once last ingredient is added
            if missing_ingredients:
                # We assume it only takes one timestep if there are missing ingredients since the agent delivering the last ingredient
                # will be at the pot already
                discount *= gamma
            else:
                # Otherwise, we assume that every player holding nothing will make a beeline to this soup since it's already optimal
                cook_dist = min([mp.min_cost_to_feature(player.pos_and_or, [soup.position]) for player in players_holding_nothing], default=np.inf)
                discount *= gamma**min(cook_dist, potential_params['max_pickup_steps'])

            potential += discount * max(self.get_recipe_value(state, opt_recipe), 1)


        ### Step 1 Potential ###

        # Add potential for each tomato that is left over after using all others to complete optimal recipes
        for player in players_holding_tomatoes:
            # will be inf if there exists no empty pot that is reachable
            dist = mp.min_cost_to_feature(player.pos_and_or, self.get_empty_pots(pot_states))
            is_useful = int(dist < np.inf)
            discount = gamma**(min(potential_params['pot_tomato_steps'], dist) + potential_params['max_pickup_steps'] + potential_params['max_delivery_steps']) * is_useful
            potential += discount * potential_params['tomato_value']

        # Add potential for each onion that is remaining after using others to complete optimal recipes if possible
        for player in players_holding_onions:
            dist = mp.min_cost_to_feature(player.pos_and_or, self.get_empty_pots(pot_states))
            is_useful = int(dist < np.inf)
            discount = gamma**(min(potential_params['pot_onion_steps'], dist) + potential_params['max_pickup_steps'] + potential_params['max_delivery_steps']) * is_useful
            potential += discount * potential_params['onion_value']

        # At last
        return potential

    ##############
    # DEPRECATED #
    ##############

    # def calculate_distance_based_shaped_reward(self, state, new_state):
    #     """
    #     Adding reward shaping based on distance to certain features.
    #     """
    #     distance_based_shaped_reward = 0
    #
    #     pot_states = self.get_pot_states(new_state)
    #     ready_pots = pot_states["tomato"]["ready"] + pot_states["onion"]["ready"]
    #     cooking_pots = ready_pots + pot_states["tomato"]["cooking"] + pot_states["onion"]["cooking"]
    #     nearly_ready_pots = cooking_pots + pot_states["tomato"]["partially_full"] + pot_states["onion"]["partially_full"]
    #     dishes_in_play = len(new_state.player_objects_by_type['dish'])
    #     for player_old, player_new in zip(state.players, new_state.players):
    #         # Linearly increase reward depending on vicinity to certain features, where distance of 10 achieves 0 reward
    #         max_dist = 8
    #
    #         if player_new.held_object is not None and player_new.held_object.name == 'dish' and len(nearly_ready_pots) >= dishes_in_play:
    #             min_dist_to_pot_new = np.inf
    #             min_dist_to_pot_old = np.inf
    #             for pot in nearly_ready_pots:
    #                 new_dist = np.linalg.norm(np.array(pot) - np.array(player_new.position))
    #                 old_dist = np.linalg.norm(np.array(pot) - np.array(player_old.position))
    #                 if new_dist < min_dist_to_pot_new:
    #                     min_dist_to_pot_new = new_dist
    #                 if old_dist < min_dist_to_pot_old:
    #                     min_dist_to_pot_old = old_dist
    #             if min_dist_to_pot_old > min_dist_to_pot_new:
    #                 distance_based_shaped_reward += self.reward_shaping_params["POT_DISTANCE_REW"] * (1 - min(min_dist_to_pot_new / max_dist, 1))
    #
    #         if player_new.held_object is None and len(cooking_pots) > 0 and dishes_in_play == 0:
    #             min_dist_to_d_new = np.inf
    #             min_dist_to_d_old = np.inf
    #             for serving_loc in self.terrain_pos_dict['D']:
    #                 new_dist = np.linalg.norm(np.array(serving_loc) - np.array(player_new.position))
    #                 old_dist = np.linalg.norm(np.array(serving_loc) - np.array(player_old.position))
    #                 if new_dist < min_dist_to_d_new:
    #                     min_dist_to_d_new = new_dist
    #                 if old_dist < min_dist_to_d_old:
    #                     min_dist_to_d_old = old_dist
    #
    #             if min_dist_to_d_old > min_dist_to_d_new:
    #                 distance_based_shaped_reward += self.reward_shaping_params["DISH_DISP_DISTANCE_REW"] * (1 - min(min_dist_to_d_new / max_dist, 1))
    #
    #         if player_new.held_object is not None and player_new.held_object.name == 'soup':
    #             min_dist_to_s_new = np.inf
    #             min_dist_to_s_old = np.inf
    #             for serving_loc in self.terrain_pos_dict['S']:
    #                 new_dist = np.linalg.norm(np.array(serving_loc) - np.array(player_new.position))
    #                 old_dist = np.linalg.norm(np.array(serving_loc) - np.array(player_old.position))
    #                 if new_dist < min_dist_to_s_new:
    #                     min_dist_to_s_new = new_dist
    #
    #                 if old_dist < min_dist_to_s_old:
    #                     min_dist_to_s_old = old_dist
    #
    #             if min_dist_to_s_old > min_dist_to_s_new:
    #                 distance_based_shaped_reward += self.reward_shaping_params["SOUP_DISTANCE_REW"] * (1 - min(min_dist_to_s_new / max_dist, 1))
    #
    #     return distance_based_shaped_reward<|MERGE_RESOLUTION|>--- conflicted
+++ resolved
@@ -1,8 +1,4 @@
-<<<<<<< HEAD
 import itertools, copy, uuid, json
-=======
-import itertools, copy, uuid
->>>>>>> 2e6546c0
 import numpy as np
 from functools import reduce
 from collections import defaultdict, Counter
@@ -17,21 +13,6 @@
     else:
         return obj1 == obj2
 
-<<<<<<< HEAD
-=======
-class classproperty(property):
-    def __get__(self, cls, owner):
-        return classmethod(self.fget).__get__(None, owner)()
-
-def custom_method_equal(obj1, obj2, method_name):
-    if hasattr(obj1, method_name):
-        return getattr(obj1, method_name)(obj2)
-    elif hasattr(obj2, method_name):
-        return getattr(obj2, method_name)(obj1)
-    else:
-        return obj1 == obj2
-
->>>>>>> 2e6546c0
 def ids_independent_equal(obj1, obj2):
     return custom_method_equal(obj1, obj2, "ids_independent_equal")
 
@@ -369,8 +350,7 @@
                     is_bonus=self.is_bonus)
 
     def __eq__(self, other):
-        return self.ids_independent_equal(other) \
-            and self.order_id == other.order_id
+        return self.ids_independent_equal(other) and self.order_id == other.order_id
 
     def ids_independent_equal(self, other):
         return isinstance(other, Order) \
@@ -500,6 +480,13 @@
             and self.add_new_order_every == other.add_new_order_every \
             and self.time_to_next_order == other.time_to_next_order \
             and OrdersList.orders_iterables_equal(self.orders_to_add, other.orders_to_add)
+    
+    def ids_independent_equal(self, other):
+        return isinstance(other, OrdersList) \
+            and OrdersList.orders_iterables_equal(self.orders, other.orders, ids_independent_equal) \
+            and self.add_new_order_every == other.add_new_order_every \
+            and self.time_to_next_order == other.time_to_next_order \
+            and OrdersList.orders_iterables_equal(self.orders_to_add, other.orders_to_add, ids_independent_equal)
 
     def __len__(self):
         return len(self.orders)
@@ -519,13 +506,6 @@
                          add_new_order_every=self.add_new_order_every,
                          time_to_next_order=self.time_to_next_order,
                          orders_to_add=[copy.deepcopy(o) for o in self.orders_to_add])
-
-    def ids_independent_equal(self, other):
-        return isinstance(other, OrdersList) \
-            and OrdersList.orders_iterables_equal(self.orders, other.orders, ids_independent_equal) \
-            and self.add_new_order_every == other.add_new_order_every \
-            and self.time_to_next_order == other.time_to_next_order \
-            and OrdersList.orders_iterables_equal(self.orders_to_add, other.orders_to_add, ids_independent_equal)
 
     @staticmethod
     def orders_iterables_equal(orders1, orders2, f_equal=lambda x, y: x == y):
@@ -707,19 +687,14 @@
         return self.name in ['onion', 'tomato', 'dish']
 
     def deepcopy(self):
-<<<<<<< HEAD
         return copy.deepcopy(self)
 
     def __deepcopy__(self, memo):
-        return ObjectState(self.name, self.position)
-=======
         return ObjectState(self.name, self.position, self.object_id)
->>>>>>> 2e6546c0
+
 
     def __eq__(self, other):
-        return isinstance(other, ObjectState) and \
-            self.name == other.name and \
-            self.position == other.position and \
+        return self.ids_independent_equal(other) and \
             self.object_id == other.object_id
 
     def ids_independent_equal(self, other):
@@ -748,12 +723,8 @@
 
 
 class SoupState(ObjectState):
-<<<<<<< HEAD
-
-    def __init__(self, position, ingredients=[], cooking_tick=-1, cook_time=None, **kwargs):
-=======
-    def __init__(self, position, ingredients=[], cooking_tick=-1, object_id=None, **kwargs):
->>>>>>> 2e6546c0
+    def __init__(self, position, ingredients=[], cooking_tick=-1, cook_time=None, object_id=None, **kwargs):
+
         """
         Represents a soup object. An object becomes a soup the instant it is placed in a pot. The
         soup's recipe is a list of ingredient names used to create it. A soup's recipe is undetermined
@@ -772,12 +743,13 @@
 
     def __eq__(self, other):
         return isinstance(other, SoupState) and self.name == other.name and self.position == other.position and \
-            self._cooking_tick == other._cooking_tick and self.object_id == other.object_id and \
-            all([this_i == other_i for this_i, other_i in zip(self._ingredients, other._ingredients)])
+            self._cooking_tick == other._cooking_tick and self._cook_time == other._cook_time and \
+            self.object_id == other.object_id and \
+            all([this_i == other_i for this_i, other_i in zip(self._ingredients, other._ingredients)]) 
 
     def ids_independent_equal(self, other):
         return isinstance(other, SoupState) and self.name == other.name and self.position == other.position and \
-            self._cooking_tick == other._cooking_tick and \
+            self._cooking_tick == other._cooking_tick and self._cook_time == other._cook_time and \
             all([ids_independent_equal(this_i, other_i) for this_i, other_i in zip(self._ingredients, other._ingredients)])
 
     def __hash__(self):
@@ -898,18 +870,14 @@
             raise ValueError("Cannot cook a soup that is already done")
         self._cooking_tick += 1
 
-<<<<<<< HEAD
+
     def __deepcopy__(self, memo):
-        return SoupState(self.position, [ingredient.deepcopy() for ingredient in self._ingredients], self._cooking_tick)
+        return SoupState(self.position, [ingredient.deepcopy() for ingredient in self._ingredients],
+            cooking_tick=self._cooking_tick, object_id=self.object_id, cook_time=self._cook_time)
 
     def deepcopy(self):
         return copy.deepcopy(self)
 
-=======
-    def deepcopy(self):
-        return SoupState(self.position, [ingredient.deepcopy() for ingredient in self._ingredients], self._cooking_tick, self.object_id)
-    
->>>>>>> 2e6546c0
     def to_dict(self):
         info_dict = super(SoupState, self).to_dict()
         ingrdients_dict = [ingredient.to_dict() for ingredient in self._ingredients]
@@ -918,7 +886,7 @@
         info_dict['is_cooking'] = self.is_cooking
         info_dict['is_ready'] = self.is_ready
         info_dict['is_idle'] = self.is_idle
-        info_dict['cook_time'] = -1 if self.is_idle else self.cook_time
+        info_dict['cook_time'] = self._cook_time
         info_dict['object_id'] = self.object_id
         # This is for backwards compatibility w/ overcooked-demo
         # Should be removed once overcooked-demo is updated to use 'cooking_tick' instead of '_cooking_tick'
@@ -1012,24 +980,16 @@
             self.get_object().position = new_position
 
     def deepcopy(self):
-<<<<<<< HEAD
         return copy.deepcopy(self)
-=======
-        new_obj = None if self.held_object is None else self.held_object.deepcopy()
-        return PlayerState(self.position, self.orientation, new_obj)
     
     def ids_independent_equal(self, other):
         return isinstance(other, PlayerState) and \
             self.position == other.position and \
             self.orientation == other.orientation and \
             ids_independent_equal(self.held_object, other.held_object)
->>>>>>> 2e6546c0
 
     def __eq__(self, other):
-        return isinstance(other, PlayerState) and \
-            self.position == other.position and \
-            self.orientation == other.orientation and \
-            self.held_object == other.held_object
+        return self.ids_independent_equal(other) and self.held_object == other.held_object
 
     def __hash__(self):
         return hash((self.position, self.orientation, self.held_object))
@@ -1206,31 +1166,12 @@
 
     def time_equal(self, other):
         return self.timestep == other.timestep
-<<<<<<< HEAD
-
-    def players_equal(self, other):
-        return self.players == other.players
-
-    def objects_equal(self, other):
-        return set(self.objects.items()) == set(other.objects.items())
 
     def order_lists_equal(self, other, ids_independent=False):
         if ids_independent:
             return ids_independent_equal(self.orders_list, other.orders_list)
         else:
             return self.orders_list == other.orders_list
-
-    def custom_equal(self, other, time_independent=False, ids_independent=False):
-        return isinstance(other, OvercookedState) and \
-            self.players_equal(other) and \
-            self.objects_equal(other) and \
-            self.order_lists_equal(other, ids_independent) and \
-            (time_independent or self.time_equal(other))
-
-=======
-    
-    def order_lists_equal(self, other):
-        return self.all_orders == other.all_orders and self.bonus_orders == other.bonus_orders
 
     def players_equal(self, other, ids_independent=False):
         if ids_independent:
@@ -1252,14 +1193,12 @@
             return set(self.objects.items()) == set(other.objects.items())
 
     def custom_equal(self, other, time_independent=False, ids_independent=False):
-        result = isinstance(other, OvercookedState) and \
+        return isinstance(other, OvercookedState) and \
             self.players_equal(other, ids_independent) and \
             self.objects_equal(other, ids_independent) and \
-            self.order_lists_equal(other) and \
+            self.order_lists_equal(other, ids_independent) and \
             (time_independent or self.time_equal(other))
-        return result
     
->>>>>>> 2e6546c0
     def ids_independent_equal(self, other):
         return self.custom_equal(other, ids_independent=True)
 
@@ -1505,11 +1444,8 @@
     #####################
 
     def __eq__(self, other):
-        return np.array_equal(self.terrain_mtx, other.terrain_mtx) and \
-                self.start_player_positions == other.start_player_positions and \
-                self.start_orders_list == other.start_orders_list and \
-                self.reward_shaping_params == other.reward_shaping_params and \
-                self.layout_name == other.layout_name
+        return self.ids_independent_equal(other) and self.start_orders_list == other.start_orders_list
+
     
     def ids_independent_equal(self, other):
         return np.array_equal(self.terrain_mtx, other.terrain_mtx) and \
@@ -1767,14 +1703,8 @@
 
     def get_recipe_value(self, state, recipe, discounted=False, base_recipe=None, potential_params={}, steps_into_future=None, include_expire_penalty=True):
         """
-<<<<<<< HEAD
         Return the reward the player should receive for delivering this recipe after 'steps_into_future' timesteps (default None is for enabling calculation of timesteps),
          by default includes expire penalty as it calculates the comparative value of the order from recipe with the value of letting the order to expire (if it's temporary order)
-=======
-        Return the reward the player should receive for delivering this recipe
-        The player receives 0 if recipe not in all_orders, receives base value * order_bonus
-        if recipe is in bonus orders, and receives base value otherwise
->>>>>>> 2e6546c0
         """
         if not discounted:
             if not recipe:
