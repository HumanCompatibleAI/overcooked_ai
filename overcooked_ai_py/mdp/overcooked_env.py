--- conflicted
+++ resolved
@@ -170,15 +170,11 @@
         """
         # TODO: turn this into a "formatting action probs" function and add action symbols too
         action_probs = [None if "action_probs" not in agent_info.keys() else list(agent_info["action_probs"]) for agent_info in env_info["agent_infos"]]
-<<<<<<< HEAD
-=======
-
->>>>>>> 9eb750d1
         action_probs = [ None if player_action_probs is None else [round(p, 2) for p in player_action_probs[0]] for player_action_probs in action_probs ]
 
         if fname is None:
             print("Timestep: {}\nJoint action taken: {} \t Reward: {} + shaping_factor * {}\nAction probs by index: {}\nState potential = {} \t Δ potential = {} \n{}\n".format(
-                    self.t,
+                    self.state.timestep,
                     tuple(Action.ACTION_TO_CHAR[a] for a in a_t),
                     r_t,
                     env_info["shaped_r_by_agent"],
@@ -192,7 +188,7 @@
             f = open(fname, 'a')
             print(
                 "Timestep: {}\nJoint action taken: {} \t Reward: {} + shaping_factor * {}\nAction probs by index: {}\nState potential = {} \t Δ potential = {} \n{}\n".format(
-                    self.t,
+                    self.state.timestep,
                     tuple(Action.ACTION_TO_CHAR[a] for a in a_t),
                     r_t,
                     env_info["shaped_r_by_agent"],
@@ -352,14 +348,8 @@
             s_tp1, r_t, done, info = self.step(a_t, a_info_t)
             trajectory.append((s_t, a_t, r_t, done, info))
 
-<<<<<<< HEAD
-            if display and self.t < display_until:
-                self.print_state_transition(a_t, r_t, info, fname)
-=======
             if display and self.state.timestep < display_until:
                 self.print_state_transition(a_t, r_t, info, fname)
-
->>>>>>> 9eb750d1
 
         assert len(trajectory) == self.state.timestep, "{} vs {}".format(len(trajectory), self.state.timestep)
 
