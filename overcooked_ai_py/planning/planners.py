# this denotes whether we are running the clean version of planners
clean = True

import itertools, os, tqdm
import numpy as np
import pickle, time
from overcooked_ai_py.utils import pos_distance, manhattan_distance
from overcooked_ai_py.planning.search import SearchTree, Graph
from overcooked_ai_py.mdp.actions import Action, Direction
from overcooked_ai_py.mdp.overcooked_mdp import OvercookedState, PlayerState, OvercookedGridworld, EVENT_TYPES
if not clean:
    from overcooked_ai_py.mdp.overcooked_env import OvercookedEnv

from overcooked_ai_py.utils import mean_and_std_err, append_dictionaries
from overcooked_ai_py.data.planners import load_saved_action_manager, PLANNERS_DIR

# Run planning logic with additional checks and
# computation to prevent or identify possible minor errors
SAFE_RUN = False

MAX_HORIZON = 1e10

NO_COUNTERS_PARAMS = {
        'start_orientations': False,
        'wait_allowed': False,
        'counter_goals': [],
        'counter_drop': [],
        'counter_pickup': [],
        'same_motion_goals': True
}

NO_COUNTERS_START_OR_PARAMS = {
    'start_orientations': True,
    'wait_allowed': False,
    'counter_goals': [],
    'counter_drop': [],
    'counter_pickup': [],
    'same_motion_goals': True
}


class MotionPlanner(object):
    """A planner that computes optimal plans for a single agent to 
    arrive at goal positions and orientations in an OvercookedGridworld.

    Args:
        mdp (OvercookedGridworld): gridworld of interest
        counter_goals (list): list of positions of counters we will consider
                              as valid motion goals
    """

    def __init__(self, mdp, counter_goals=[]):
        self.mdp = mdp

        # If positions facing counters should be 
        # allowed as motion goals
        self.counter_goals = counter_goals

        # Graph problem that solves shortest path problem
        # between any position & orientation start-goal pair
        self.graph_problem = self._graph_from_grid()
        self.motion_goals_for_pos = self._get_goal_dict()

        self.all_plans = self._populate_all_plans()

    def get_plan(self, start_pos_and_or, goal_pos_and_or):
        """
        Returns pre-computed plan from initial agent position
        and orientation to a goal position and orientation.
        
        Args:
            start_pos_and_or (tuple): starting (pos, or) tuple
            goal_pos_and_or (tuple): goal (pos, or) tuple
        """
        plan_key = (start_pos_and_or, goal_pos_and_or)
        action_plan, pos_and_or_path, plan_cost = self.all_plans[plan_key]
        return action_plan, pos_and_or_path, plan_cost
    
    def get_gridworld_distance(self, start_pos_and_or, goal_pos_and_or):
        """Number of actions necessary to go from starting position
        and orientations to goal position and orientation (not including
        interaction action)"""
        assert self.is_valid_motion_start_goal_pair(start_pos_and_or, goal_pos_and_or), \
            "Goal position and orientation were not a valid motion goal"
        _, _, plan_cost = self.get_plan(start_pos_and_or, goal_pos_and_or)
        # Removing interaction cost
        return plan_cost - 1

    def get_gridworld_pos_distance(self, pos1, pos2):
        """Minimum (over possible orientations) number of actions necessary 
        to go from starting position to goal position (not including 
        interaction action)."""
        # NOTE: currently unused, pretty bad code. If used in future, clean up
        min_cost = np.Inf
        for d1, d2 in itertools.product(Direction.ALL_DIRECTIONS, repeat=2):
            start = (pos1, d1)
            end = (pos2, d2)
            if self.is_valid_motion_start_goal_pair(start, end):
                plan_cost = self.get_gridworld_distance(start, end)
                if plan_cost < min_cost:
                    min_cost = plan_cost
        return min_cost

    def _populate_all_plans(self):
        """Pre-computes all valid plans"""
        all_plans = {}
        valid_pos_and_ors = self.mdp.get_valid_player_positions_and_orientations()
        valid_motion_goals = filter(self.is_valid_motion_goal, valid_pos_and_ors)
        for start_motion_state, goal_motion_state in itertools.product(valid_pos_and_ors, valid_motion_goals):
            if not self.is_valid_motion_start_goal_pair(start_motion_state, goal_motion_state):
                continue
            action_plan, pos_and_or_path, plan_cost = self._compute_plan(start_motion_state, goal_motion_state)
            plan_key = (start_motion_state, goal_motion_state)
            all_plans[plan_key] = (action_plan, pos_and_or_path, plan_cost)
        return all_plans

    def is_valid_motion_start_goal_pair(self, start_pos_and_or, goal_pos_and_or, debug=False):
        if not self.is_valid_motion_goal(goal_pos_and_or):
            return False
        if not self.positions_are_connected(start_pos_and_or, goal_pos_and_or):
            return False
        return True

    def is_valid_motion_goal(self, goal_pos_and_or):
        """Checks that desired single-agent goal state (position and orientation) 
        is reachable and is facing a terrain feature"""
        goal_position, goal_orientation = goal_pos_and_or
        if goal_position not in self.mdp.get_valid_player_positions():
            return False

        # Restricting goals to be facing a terrain feature
        pos_of_facing_terrain = Action.move_in_direction(goal_position, goal_orientation)
        facing_terrain_type = self.mdp.get_terrain_type_at_pos(pos_of_facing_terrain)
        if facing_terrain_type == ' ' or (facing_terrain_type == 'X' and pos_of_facing_terrain not in self.counter_goals):
            return False
        return True

    def _compute_plan(self, start_motion_state, goal_motion_state):
        """Computes optimal action plan for single agent movement
        
        Args:
            start_motion_state (tuple): starting positions and orientations
            positions_plan (list): positions path followed by agent
            goal_motion_state (tuple): goal positions and orientations
        """
        assert self.is_valid_motion_start_goal_pair(start_motion_state, goal_motion_state)
        positions_plan = self._get_position_plan_from_graph(start_motion_state, goal_motion_state)
        action_plan, pos_and_or_path, plan_length = self.action_plan_from_positions(positions_plan, start_motion_state, goal_motion_state)
        return action_plan, pos_and_or_path, plan_length

    def positions_are_connected(self, start_pos_and_or, goal_pos_and_or):
        return self.graph_problem.are_in_same_cc(start_pos_and_or, goal_pos_and_or)

    def _get_position_plan_from_graph(self, start_node, end_node):
        """Recovers positions to be reached by agent after the start node to reach the end node"""
        node_path = self.graph_problem.get_node_path(start_node, end_node)
        assert node_path[0] == start_node and node_path[-1] == end_node
        positions_plan = [state_node[0] for state_node in node_path[1:]]
        return positions_plan

    def action_plan_from_positions(self, position_list, start_motion_state, goal_motion_state):
        """
        Recovers an action plan reaches the goal motion position and orientation, and executes
        and interact action.
        
        Args:
            position_list (list): list of positions to be reached after the starting position
                                  (does not include starting position, but includes ending position)
            start_motion_state (tuple): starting position and orientation
            goal_motion_state (tuple): goal position and orientation

        Returns:
            action_plan (list): list of actions to reach goal state
            pos_and_or_path (list): list of (pos, or) pairs visited during plan execution
                                    (not including start, but including goal)
        """
        goal_position, goal_orientation = goal_motion_state
        action_plan, pos_and_or_path = [], []
        position_to_go = list(position_list)
        curr_pos, curr_or = start_motion_state

        # Get agent to goal position
        while position_to_go and curr_pos != goal_position:
            next_pos = position_to_go.pop(0)
            action = Action.determine_action_for_change_in_pos(curr_pos, next_pos)
            action_plan.append(action)
            curr_or = action if action != Action.STAY else curr_or
            pos_and_or_path.append((next_pos, curr_or))
            curr_pos = next_pos
        
        # Fix agent orientation if necessary
        if curr_or != goal_orientation:
            new_pos, _ = self.mdp._move_if_direction(curr_pos, curr_or, goal_orientation)
            assert new_pos == goal_position
            action_plan.append(goal_orientation)
            pos_and_or_path.append((goal_position, goal_orientation))

        # Add interact action
        action_plan.append(Action.INTERACT)
        pos_and_or_path.append((goal_position, goal_orientation))

        return action_plan, pos_and_or_path, len(action_plan)

    def _graph_from_grid(self):
        """Creates a graph adjacency matrix from an Overcooked MDP class."""
        state_decoder = {}
        for state_index, motion_state in enumerate(self.mdp.get_valid_player_positions_and_orientations()):
            state_decoder[state_index] = motion_state

        pos_encoder = {motion_state:state_index for state_index, motion_state in state_decoder.items()}
        num_graph_nodes = len(state_decoder)

        adjacency_matrix = np.zeros((num_graph_nodes, num_graph_nodes))
        for state_index, start_motion_state in state_decoder.items():
            for action, successor_motion_state in self._get_valid_successor_motion_states(start_motion_state):
                adj_pos_index = pos_encoder[successor_motion_state]
                adjacency_matrix[state_index][adj_pos_index] = self._graph_action_cost(action)

        return Graph(adjacency_matrix, pos_encoder, state_decoder)

    def _graph_action_cost(self, action):
        """Returns cost of a single-agent action"""
        assert action in Action.ALL_ACTIONS
        return 1

    def _get_valid_successor_motion_states(self, start_motion_state):
        """Get valid motion states one action away from the starting motion state."""
        start_position, start_orientation = start_motion_state
        return [(action, self.mdp._move_if_direction(start_position, start_orientation, action)) for action in Action.ALL_ACTIONS]

    def min_cost_between_features(self, pos_list1, pos_list2, manhattan_if_fail=False):
        """
        Determines the minimum number of timesteps necessary for a player to go from any 
        terrain feature in list1 to any feature in list2 and perform an interact action
        """
        min_dist = np.Inf
        min_manhattan = np.Inf
        for pos1, pos2 in itertools.product(pos_list1, pos_list2):
            for mg1, mg2 in itertools.product(self.motion_goals_for_pos[pos1], self.motion_goals_for_pos[pos2]):
                if not self.is_valid_motion_start_goal_pair(mg1, mg2):
                    if manhattan_if_fail:
                        pos0, pos1 = mg1[0], mg2[0]
                        curr_man_dist = manhattan_distance(pos0, pos1)
                        if curr_man_dist < min_manhattan:
                            min_manhattan = curr_man_dist
                    continue
                curr_dist = self.get_gridworld_distance(mg1, mg2)
                if curr_dist < min_dist:
                    min_dist = curr_dist
                
        # +1 to account for interaction action
        if manhattan_if_fail and min_dist == np.Inf:
            min_dist = min_manhattan
        min_cost = min_dist + 1
        return min_cost

    def min_cost_to_feature(self, start_pos_and_or, feature_pos_list, with_argmin=False, debug=False):
        """
        Determines the minimum number of timesteps necessary for a player to go from the starting
        position and orientation to any feature in feature_pos_list and perform an interact action
        """
        start_pos = start_pos_and_or[0]
        assert self.mdp.get_terrain_type_at_pos(start_pos) != 'X'
        min_dist = np.Inf
        best_feature = None
        for feature_pos in feature_pos_list:
            for feature_goal in self.motion_goals_for_pos[feature_pos]:
                if not self.is_valid_motion_start_goal_pair(start_pos_and_or, feature_goal, debug=debug):
                    continue
                curr_dist = self.get_gridworld_distance(start_pos_and_or, feature_goal)
                if curr_dist < min_dist:
                    best_feature = feature_pos
                    min_dist = curr_dist
        # +1 to account for interaction action
        min_cost = min_dist + 1
        if with_argmin:
            # assert best_feature is not None, "{} vs {}".format(start_pos_and_or, feature_pos_list)
            return min_cost, best_feature
        return min_cost

    def _get_goal_dict(self):
        """Creates a dictionary of all possible goal states for all possible
        terrain features that the agent might want to interact with."""
        terrain_feature_locations = []
        for terrain_type, pos_list in self.mdp.terrain_pos_dict.items():
            if terrain_type != ' ':
                terrain_feature_locations += pos_list
        return {feature_pos:self._get_possible_motion_goals_for_feature(feature_pos) for feature_pos in terrain_feature_locations}

    def _get_possible_motion_goals_for_feature(self, goal_pos):
        """Returns a list of possible goal positions (and orientations)
        that could be used for motion planning to get to goal_pos"""
        goals = []
        valid_positions = self.mdp.get_valid_player_positions()
        for d in Direction.ALL_DIRECTIONS:
            adjacent_pos = Action.move_in_direction(goal_pos, d)
            if adjacent_pos in valid_positions:
                goal_orientation = Direction.OPPOSITE_DIRECTIONS[d]
                motion_goal = (adjacent_pos, goal_orientation)
                goals.append(motion_goal)
        return goals


class JointMotionPlanner(object):
    """A planner that computes optimal plans for a two agents to 
    arrive at goal positions and orientations in a OvercookedGridworld.

    Args:
        mdp (OvercookedGridworld): gridworld of interest
    """

    def __init__(self, mdp, params, debug=False):
        self.mdp = mdp

        # Whether starting orientations should be accounted for
        # when solving all motion problems 
        # (increases number of plans by a factor of 4)
        # but removes additional fudge factor <= 1 for each
        # joint motion plan
        self.start_orientations = params["start_orientations"]

        # Enable both agents to have the same motion goal
        self.same_motion_goals = params["same_motion_goals"]
        
        # Single agent motion planner
        self.motion_planner = MotionPlanner(mdp, counter_goals=params["counter_goals"])

        # Graph problem that returns optimal paths from 
        # starting positions to goal positions (without
        # accounting for orientations)
        self.joint_graph_problem = self._joint_graph_from_grid()
        self.all_plans = self._populate_all_plans(debug)

    def get_low_level_action_plan(self, start_jm_state, goal_jm_state):
        """
        Returns pre-computed plan from initial joint motion state
        to a goal joint motion state.
        
        Args:
            start_jm_state (tuple): starting pos & orients ((pos1, or1), (pos2, or2))
            goal_jm_state (tuple): goal pos & orients ((pos1, or1), (pos2, or2))
        
        Returns:
            joint_action_plan (list): joint actions to be executed to reach end_jm_state
            end_jm_state (tuple): the pair of (pos, or) tuples corresponding
                to the ending timestep (this will usually be different from 
                goal_jm_state, as one agent will end before other).
            plan_lengths (tuple): lengths for each agent's plan
        """
        assert self.is_valid_joint_motion_pair(start_jm_state, goal_jm_state), \
            "start: {} \t end: {} was not a valid motion goal pair".format(start_jm_state, goal_jm_state)

        if self.start_orientations:
            plan_key = (start_jm_state, goal_jm_state)
        else:
            starting_positions = tuple(player_pos_and_or[0] for player_pos_and_or in start_jm_state)
            goal_positions = tuple(player_pos_and_or[0] for player_pos_and_or in goal_jm_state)
            # If beginning positions are equal to end positions, the pre-stored
            # plan (not dependent on initial positions) will likely return a 
            # wrong answer, so we compute it from scratch.
            # 
            # This is because we only compute plans with starting orientations
            # (North, North), so if one of the two agents starts at location X
            # with orientation East it's goal is to get to location X with
            # orientation North. The precomputed plan will just tell that agent
            # that it is already at the goal, so no actions (or just 'interact')
            # are necessary.
            #
            # We also compute the plan for any shared motion goal with SAFE_RUN,
            # as there are some minor edge cases that could not be accounted for
            # but I expect should not make a difference in nearly all scenarios
            if any([s == g for s, g in zip(starting_positions, goal_positions)]) or (SAFE_RUN and goal_positions[0] == goal_positions[1]):
                return self._obtain_plan(start_jm_state, goal_jm_state)

            dummy_orientation = Direction.NORTH
            dummy_start_jm_state = tuple((pos, dummy_orientation) for pos in starting_positions)
            plan_key = (dummy_start_jm_state, goal_jm_state)

        joint_action_plan, end_jm_state, plan_lengths = self.all_plans[plan_key]
        return joint_action_plan, end_jm_state, plan_lengths

    def _populate_all_plans(self, debug=False):
        """Pre-compute all valid plans"""
        all_plans = {}

        # Joint states are valid if players are not in same location
        if self.start_orientations:
            valid_joint_start_states = self.mdp.get_valid_joint_player_positions_and_orientations()
        else:
            valid_joint_start_states = self.mdp.get_valid_joint_player_positions()

        valid_player_states = self.mdp.get_valid_player_positions_and_orientations()
        possible_joint_goal_states = list(itertools.product(valid_player_states, repeat=2))
        valid_joint_goal_states = list(filter(self.is_valid_joint_motion_goal, possible_joint_goal_states))

        if debug: print("Number of plans being pre-calculated: ", len(valid_joint_start_states) * len(valid_joint_goal_states))
        for joint_start_state, joint_goal_state in itertools.product(valid_joint_start_states, valid_joint_goal_states):
            
            # If orientations not present, joint_start_state just includes positions.
            if not self.start_orientations:
                dummy_orientation = Direction.NORTH
                joint_start_state = tuple((pos, dummy_orientation) for pos in joint_start_state)

            # If either start-end states are not connected, skip to next plan
            if not self.is_valid_jm_start_goal_pair(joint_start_state, joint_goal_state):
                continue

            joint_action_list, end_statuses, plan_lengths = self._obtain_plan(joint_start_state, joint_goal_state)
            plan_key = (joint_start_state, joint_goal_state)
            all_plans[plan_key] = (joint_action_list, end_statuses, plan_lengths)
        return all_plans

    def is_valid_jm_start_goal_pair(self, joint_start_state, joint_goal_state):
        """Checks if the combination of joint start state and joint goal state is valid"""
        if not self.is_valid_joint_motion_goal(joint_goal_state):
            return False
        check_valid_fn = self.motion_planner.is_valid_motion_start_goal_pair
        return all([check_valid_fn(joint_start_state[i], joint_goal_state[i]) for i in range(2)])

    def _obtain_plan(self, joint_start_state, joint_goal_state):
        """Either use motion planner or actually compute a joint plan"""
        # Try using MotionPlanner plans and join them together
        action_plans, pos_and_or_paths, plan_lengths = self._get_plans_from_single_planner(joint_start_state, joint_goal_state)
        
        # Check if individual plans conflict
        have_conflict = self.plans_have_conflict(joint_start_state, joint_goal_state, pos_and_or_paths, plan_lengths)

        # If there is no conflict, the joint plan computed by joining single agent MotionPlanner plans is optimal
        if not have_conflict:
            joint_action_plan, end_pos_and_orientations = self._join_single_agent_action_plans(
                joint_start_state, action_plans, pos_and_or_paths, min(plan_lengths)
            )
            return joint_action_plan, end_pos_and_orientations, plan_lengths
        
        # If there is a conflict in the single motion plan and the agents have the same goal,
        # the graph problem can't be used either as it can't handle same goal state: we compute
        # manually what the best way to handle the conflict is
        elif self._agents_are_in_same_position(joint_goal_state):
            joint_action_plan, end_pos_and_orientations, plan_lengths = self._handle_path_conflict_with_same_goal(
                joint_start_state, joint_goal_state, action_plans, pos_and_or_paths
            )
            return joint_action_plan, end_pos_and_orientations, plan_lengths

        # If there is a conflict, and the agents have different goals, we can use solve the joint graph problem
        return self._compute_plan_from_joint_graph(joint_start_state, joint_goal_state)

    def _get_plans_from_single_planner(self, joint_start_state, joint_goal_state):
        """
        Get individual action plans for each agent from the MotionPlanner to get each agent
        independently to their goal state. NOTE: these plans might conflict
        """
        single_agent_motion_plans = [self.motion_planner.get_plan(start, goal) for start, goal in zip(joint_start_state, joint_goal_state)]
        action_plans, pos_and_or_paths = [], []
        for action_plan, pos_and_or_path, _ in single_agent_motion_plans:
            action_plans.append(action_plan)
            pos_and_or_paths.append(pos_and_or_path)
        plan_lengths = tuple(len(p) for p in action_plans)
        assert all([plan_lengths[i] == len(pos_and_or_paths[i]) for i in range(2)])
        return action_plans, pos_and_or_paths, plan_lengths

    def plans_have_conflict(self, joint_start_state, joint_goal_state, pos_and_or_paths, plan_lengths):
        """Check if the sequence of pos_and_or_paths for the two agents conflict"""
        min_length = min(plan_lengths)
        prev_positions = tuple(s[0] for s in joint_start_state)
        for t in range(min_length):
            curr_pos_or0, curr_pos_or1 = pos_and_or_paths[0][t], pos_and_or_paths[1][t]
            curr_positions = (curr_pos_or0[0], curr_pos_or1[0])
            if self.mdp.is_transition_collision(prev_positions, curr_positions):
                return True
            prev_positions = curr_positions
        return False

    def _join_single_agent_action_plans(self, joint_start_state, action_plans, pos_and_or_paths, finishing_time):
        """Returns the joint action plan and end joint state obtained by joining the individual action plans"""
        assert finishing_time > 0
        end_joint_state = (pos_and_or_paths[0][finishing_time - 1], pos_and_or_paths[1][finishing_time - 1])
        joint_action_plan = list(zip(*[action_plans[0][:finishing_time], action_plans[1][:finishing_time]]))
        return joint_action_plan, end_joint_state

    def _handle_path_conflict_with_same_goal(self, joint_start_state, joint_goal_state, action_plans, pos_and_or_paths):
        """Assumes that optimal path in case two agents have the same goal and their paths conflict 
        is for one of the agents to wait. Checks resulting plans if either agent waits, and selects the 
        shortest cost among the two."""

        joint_plan0, end_pos_and_or0, plan_lengths0 = self._handle_conflict_with_same_goal_idx(
            joint_start_state, joint_goal_state, action_plans, pos_and_or_paths, wait_agent_idx=0
        )

        joint_plan1, end_pos_and_or1, plan_lengths1 = self._handle_conflict_with_same_goal_idx(
            joint_start_state, joint_goal_state, action_plans, pos_and_or_paths, wait_agent_idx=1
        )

        assert any([joint_plan0 is not None, joint_plan1 is not None])

        best_plan_idx = np.argmin([min(plan_lengths0), min(plan_lengths1)])
        solutions = [(joint_plan0, end_pos_and_or0, plan_lengths0), (joint_plan1, end_pos_and_or1, plan_lengths1)]
        return solutions[best_plan_idx]

    def _handle_conflict_with_same_goal_idx(self, joint_start_state, joint_goal_state, action_plans, pos_and_or_paths, wait_agent_idx):
        """
        Determines what is the best joint plan if whenether there is a conflict between the two agents' actions,
        the agent with index `wait_agent_idx` waits one turn.
        
        If the agent that is assigned to wait is "in front" of the non-waiting agent, this could result
        in an endless conflict. In this case, we return infinite finishing times.
        """
        idx0, idx1 = 0, 0
        prev_positions = [start_pos_and_or[0] for start_pos_and_or in joint_start_state]
        curr_pos_or0, curr_pos_or1 = joint_start_state

        agent0_plan_original, agent1_plan_original = action_plans

        joint_plan = []
        # While either agent hasn't finished their plan
        while idx0 != len(agent0_plan_original) and idx1 != len(agent1_plan_original): 
            next_pos_or0, next_pos_or1 = pos_and_or_paths[0][idx0], pos_and_or_paths[1][idx1]
            next_positions = (next_pos_or0[0], next_pos_or1[0])

            # If agents collide, let the waiting agent wait and the non-waiting
            # agent take a step
            if self.mdp.is_transition_collision(prev_positions, next_positions):
                if wait_agent_idx == 0:
                    curr_pos_or0 = curr_pos_or0 # Agent 0 will wait, stays the same
                    curr_pos_or1 = next_pos_or1
                    curr_joint_action = [Action.STAY, agent1_plan_original[idx1]]
                    idx1 += 1
                elif wait_agent_idx == 1:
                    curr_pos_or0 = next_pos_or0
                    curr_pos_or1 = curr_pos_or1 # Agent 1 will wait, stays the same
                    curr_joint_action = [agent0_plan_original[idx0], Action.STAY]
                    idx0 += 1

                curr_positions = (curr_pos_or0[0], curr_pos_or1[0])
                
                # If one agent waiting causes other to crash into it, return None
                if self._agents_are_in_same_position((curr_pos_or0, curr_pos_or1)):
                    return None, None, [np.Inf, np.Inf]
                
            else:
                curr_pos_or0, curr_pos_or1 = next_pos_or0, next_pos_or1
                curr_positions = next_positions
                curr_joint_action = [agent0_plan_original[idx0], agent1_plan_original[idx1]]
                idx0 += 1
                idx1 += 1
                
            joint_plan.append(curr_joint_action)
            prev_positions = curr_positions
        
        assert idx0 != idx1, "No conflict found"

        end_pos_and_or = (curr_pos_or0, curr_pos_or1)
        finishing_times = (np.Inf, idx1) if wait_agent_idx == 0 else (idx0, np.Inf)
        return joint_plan, end_pos_and_or, finishing_times

    def is_valid_joint_motion_goal(self, joint_goal_state):
        """Checks whether the goal joint positions and orientations are a valid goal"""
        if not self.same_motion_goals and self._agents_are_in_same_position(joint_goal_state):
            return False
        multi_cc_map = len(self.motion_planner.graph_problem.connected_components) > 1
        players_in_same_cc = self.motion_planner.graph_problem.are_in_same_cc(joint_goal_state[0], joint_goal_state[1])
        if multi_cc_map and players_in_same_cc:
            return False
        return all([self.motion_planner.is_valid_motion_goal(player_state) for player_state in joint_goal_state])

    def is_valid_joint_motion_pair(self, joint_start_state, joint_goal_state):
        if not self.is_valid_joint_motion_goal(joint_goal_state):
            return False
        return all([ \
            self.motion_planner.is_valid_motion_start_goal_pair(joint_start_state[i], joint_goal_state[i]) for i in range(2)])

    def _agents_are_in_same_position(self, joint_motion_state):
        agent_positions = [player_pos_and_or[0] for player_pos_and_or in joint_motion_state]
        return len(agent_positions) != len(set(agent_positions))

    def _compute_plan_from_joint_graph(self, joint_start_state, joint_goal_state):
        """Compute joint action plan for two agents to achieve a 
        certain position and orientation with the joint motion graph
        
        Args:
            joint_start_state: pair of start (pos, or)
            goal_statuses: pair of goal (pos, or)
        """
        assert self.is_valid_joint_motion_pair(joint_start_state, joint_goal_state), joint_goal_state
        # Solve shortest-path graph problem
        start_positions = list(zip(*joint_start_state))[0]
        goal_positions = list(zip(*joint_goal_state))[0]
        joint_positions_node_path = self.joint_graph_problem.get_node_path(start_positions, goal_positions)[1:]
        joint_actions_list, end_pos_and_orientations, finishing_times = self.joint_action_plan_from_positions(joint_positions_node_path, joint_start_state, joint_goal_state)
        return joint_actions_list, end_pos_and_orientations, finishing_times

    def joint_action_plan_from_positions(self, joint_positions, joint_start_state, joint_goal_state):
        """
        Finds an action plan and it's cost, such that at least one of the agent goal states is achieved

        Args:
            joint_positions (list): list of joint positions to be reached after the starting position
                                    (does not include starting position, but includes ending position)
            joint_start_state (tuple): pair of starting positions and orientations
            joint_goal_state (tuple): pair of goal positions and orientations
        """
        action_plans = []
        for i in range(2):
            agent_position_sequence = [joint_position[i] for joint_position in joint_positions]
            action_plan, _, _ = self.motion_planner.action_plan_from_positions(
                                    agent_position_sequence, joint_start_state[i], joint_goal_state[i])
            action_plans.append(action_plan)

        finishing_times = tuple(len(plan) for plan in action_plans)
        trimmed_action_plans = self._fix_plan_lengths(action_plans)
        joint_action_plan = list(zip(*trimmed_action_plans))
        end_pos_and_orientations = self._rollout_end_pos_and_or(joint_start_state, joint_action_plan)
        return joint_action_plan, end_pos_and_orientations, finishing_times

    def _fix_plan_lengths(self, plans):
        """Truncates the longer plan when shorter plan ends"""
        plans = list(plans)
        finishing_times = [len(p) for p in plans]
        delta_length = max(finishing_times) - min(finishing_times)
        if delta_length != 0:
            index_long_plan = np.argmax(finishing_times)
            long_plan = plans[index_long_plan]
            long_plan = long_plan[:min(finishing_times)]
        return plans

    def _rollout_end_pos_and_or(self, joint_start_state, joint_action_plan):
        """Execute plan in environment to determine ending positions and orientations"""
        # Assumes that final pos and orientations only depend on initial ones
        # (not on objects and other aspects of state).
        # Also assumes can't deliver more than two orders in one motion goal
        # (otherwise Environment will terminate)
<<<<<<< HEAD
        from overcooked_ai_py.mdp.overcooked_env import OvercookedEnv
        dummy_state = OvercookedState.from_players_pos_and_or(joint_start_state, order_list=['any', 'any'])
=======

        from overcooked_ai_py.mdp.overcooked_env import OvercookedEnv
        dummy_state = OvercookedState.from_players_pos_and_or(joint_start_state)
>>>>>>> 9eb750d1
        env = OvercookedEnv.from_mdp(self.mdp, horizon=200) # Plans should be shorter than 200 timesteps, or something is likely wrong
        successor_state, is_done = env.execute_plan(dummy_state, joint_action_plan)
        assert not is_done
        return successor_state.players_pos_and_or

    def _joint_graph_from_grid(self):
        """Creates a graph instance from the mdp instance. Each graph node encodes a pair of positions"""
        state_decoder = {}
        # Valid positions pairs, not including ones with both players in same spot
        valid_joint_positions = self.mdp.get_valid_joint_player_positions()
        for state_index, joint_pos in enumerate(valid_joint_positions):
            state_decoder[state_index] = joint_pos

        state_encoder = {v:k for k, v in state_decoder.items()}
        num_graph_nodes = len(state_decoder)

        adjacency_matrix = np.zeros((num_graph_nodes, num_graph_nodes))
        for start_state_index, start_joint_positions in state_decoder.items():
            for joint_action, successor_jm_state in self._get_valid_successor_joint_positions(start_joint_positions).items():
                successor_node_index = state_encoder[successor_jm_state]

                this_action_cost = self._graph_joint_action_cost(joint_action)
                current_cost = adjacency_matrix[start_state_index][successor_node_index]

                if current_cost == 0 or this_action_cost < current_cost:
                    adjacency_matrix[start_state_index][successor_node_index] = this_action_cost

        return Graph(adjacency_matrix, state_encoder, state_decoder)

    def _graph_joint_action_cost(self, joint_action):
        """The cost used in the graph shortest-path problem for a certain joint-action"""
        num_of_non_stay_actions = len([a for a in joint_action if a != Action.STAY])
        # NOTE: Removing the possibility of having 0 cost joint_actions
        if num_of_non_stay_actions == 0:
            return 1
        return num_of_non_stay_actions

    def _get_valid_successor_joint_positions(self, starting_positions):
        """Get all joint positions that can be reached by a joint action.
        NOTE: this DOES NOT include joint positions with superimposed agents."""
        successor_joint_positions = {}
        joint_motion_actions = itertools.product(Action.MOTION_ACTIONS, Action.MOTION_ACTIONS)
        
        # Under assumption that orientation doesn't matter
        dummy_orientation = Direction.NORTH
        dummy_player_states = [PlayerState(pos, dummy_orientation) for pos in starting_positions]
        for joint_action in joint_motion_actions:
            new_positions, _ = self.mdp.compute_new_positions_and_orientations(dummy_player_states, joint_action)
            successor_joint_positions[joint_action] = new_positions
        return successor_joint_positions

    def derive_state(self, start_state, end_pos_and_ors, action_plans):
        """
        Given a start state, end position and orientations, and an action plan, recovers
        the resulting state without executing the entire plan.
        """
        if len(action_plans) == 0:
            return start_state

        end_state = start_state.deepcopy()
        end_players = []
        for player, end_pos_and_or in zip(end_state.players, end_pos_and_ors):
            new_player = player.deepcopy()
            position, orientation = end_pos_and_or
            new_player.update_pos_and_or(position, orientation)
            end_players.append(new_player)
        
        end_state.players = tuple(end_players)

        # Resolve environment effects for t - 1 turns
        plan_length = len(action_plans)
        assert plan_length > 0
        for _ in range(plan_length - 1):
            self.mdp.step_environment_effects(end_state)

        # Interacts
        last_joint_action = tuple(a if a == Action.INTERACT else Action.STAY for a in action_plans[-1])

        events_dict = { k : [ [] for _ in range(self.mdp.num_players) ] for k in EVENT_TYPES }
        self.mdp.resolve_interacts(end_state, last_joint_action, events_dict)
        self.mdp.resolve_movement(end_state, last_joint_action)
        self.mdp.step_environment_effects(end_state)
        return end_state


class MediumLevelActionManager(object):
    """
    Manager for medium level actions (specific joint motion goals). 
    Determines available medium level actions for each state.
    
    Args:
        mdp (OvercookedGridWorld): gridworld of interest
        start_orientations (bool): whether the JointMotionPlanner should store plans for 
                                   all starting positions & orientations or just for unique 
                                   starting positions
    """

    def __init__(self, mdp, params):
        self.mdp = mdp
        
        self.params = params
        self.wait_allowed = params['wait_allowed']
        self.counter_drop = params["counter_drop"]
        self.counter_pickup = params["counter_pickup"]
        
        self.joint_motion_planner = JointMotionPlanner(mdp, params)
        self.motion_planner = self.joint_motion_planner.motion_planner

    def save_to_file(self, filename):
        with open(filename, 'wb') as output:
            pickle.dump(self, output, pickle.HIGHEST_PROTOCOL)

    def joint_ml_actions(self, state):
        """Determine all possible joint medium level actions for a certain state"""
        agent1_actions, agent2_actions = tuple(self.get_medium_level_actions(state, player) for player in state.players)
        joint_ml_actions = list(itertools.product(agent1_actions, agent2_actions))
        
        # ml actions are nothing but specific joint motion goals
        valid_joint_ml_actions = list(filter(lambda a: self.is_valid_ml_action(state, a), joint_ml_actions))

        # HACK: Could cause things to break.
        # Necessary to prevent states without successors (due to no counters being allowed and no wait actions)
        # causing A* to not find a solution
        if len(valid_joint_ml_actions) == 0:
            agent1_actions, agent2_actions = tuple(self.get_medium_level_actions(state, player, waiting_substitute=True) for player in state.players)
            joint_ml_actions = list(itertools.product(agent1_actions, agent2_actions))
            valid_joint_ml_actions = list(filter(lambda a: self.is_valid_ml_action(state, a), joint_ml_actions))
            if len(valid_joint_ml_actions) == 0:
                print("WARNING: Found state without valid actions even after adding waiting substitute actions. State: {}".format(state))
        return valid_joint_ml_actions

    def is_valid_ml_action(self, state, ml_action):
        return self.joint_motion_planner.is_valid_jm_start_goal_pair(state.players_pos_and_or, ml_action)

    def get_medium_level_actions(self, state, player, waiting_substitute=False):
        """
        Determine valid medium level actions for a player.
        
        Args:
            state (OvercookedState): current state
            waiting_substitute (bool): add a substitute action that takes the place of 
                                       a waiting action (going to closest feature)
        
        Returns:
            player_actions (list): possible motion goals (pairs of goal positions and orientations)
        """
        player_actions = []
        counter_pickup_objects = self.mdp.get_counter_objects_dict(state, self.counter_pickup)
        if not player.has_object():
            onion_pickup = self.pickup_onion_actions(counter_pickup_objects)
            tomato_pickup = self.pickup_tomato_actions(counter_pickup_objects)
            dish_pickup = self.pickup_dish_actions(counter_pickup_objects)
            soup_pickup = self.pickup_counter_soup_actions(counter_pickup_objects)
            player_actions.extend(onion_pickup + tomato_pickup + dish_pickup + soup_pickup)

        else:
            player_object = player.get_object()
            pot_states_dict = self.mdp.get_pot_states(state)

            # No matter the object, we can place it on a counter
            if len(self.counter_drop) > 0:
                player_actions.extend(self.place_obj_on_counter_actions(state))

            if player_object.name == 'soup':
                player_actions.extend(self.deliver_soup_actions())
            elif player_object.name == 'onion':
                player_actions.extend(self.put_onion_in_pot_actions(pot_states_dict))
            elif player_object.name == 'tomato':
                player_actions.extend(self.put_tomato_in_pot_actions(pot_states_dict))
            elif player_object.name == 'dish':
                # Not considering all pots (only ones close to ready) to reduce computation
                # NOTE: could try to calculate which pots are eligible, but would probably take
                # a lot of compute
                player_actions.extend(self.pickup_soup_with_dish_actions(pot_states_dict, only_nearly_ready=False))
            else:
                raise ValueError("Unrecognized object")

        if self.wait_allowed:
            player_actions.extend(self.wait_actions(player))

        if waiting_substitute:
            # Trying to mimic a "WAIT" action by adding the closest allowed feature to the avaliable actions
            # This is because motion plans that aren't facing terrain features (non counter, non empty spots)
            # are not considered valid
            player_actions.extend(self.go_to_closest_feature_actions(player))

        is_valid_goal_given_start = lambda goal: self.motion_planner.is_valid_motion_start_goal_pair(player.pos_and_or, goal)    
        player_actions = list(filter(is_valid_goal_given_start, player_actions))
        return player_actions

    def pickup_onion_actions(self, counter_objects, only_use_dispensers=False):
        """If only_use_dispensers is True, then only take onions from the dispensers"""
        onion_pickup_locations = self.mdp.get_onion_dispenser_locations()
        if not only_use_dispensers:
            onion_pickup_locations += counter_objects['onion']
        return self._get_ml_actions_for_positions(onion_pickup_locations)

    def pickup_tomato_actions(self, counter_objects):
        tomato_dispenser_locations = self.mdp.get_tomato_dispenser_locations()
        tomato_pickup_locations = tomato_dispenser_locations + counter_objects['tomato']
        return self._get_ml_actions_for_positions(tomato_pickup_locations)

    def pickup_dish_actions(self, counter_objects, only_use_dispensers=False):
        """If only_use_dispensers is True, then only take dishes from the dispensers"""
        dish_pickup_locations = self.mdp.get_dish_dispenser_locations()
        if not only_use_dispensers:
            dish_pickup_locations += counter_objects['dish']
        return self._get_ml_actions_for_positions(dish_pickup_locations)

    def pickup_counter_soup_actions(self, counter_objects):
        soup_pickup_locations = counter_objects['soup']
        return self._get_ml_actions_for_positions(soup_pickup_locations)

    def place_obj_on_counter_actions(self, state):
        all_empty_counters = set(self.mdp.get_empty_counter_locations(state))
        valid_empty_counters = [c_pos for c_pos in self.counter_drop if c_pos in all_empty_counters]
        return self._get_ml_actions_for_positions(valid_empty_counters)

    def deliver_soup_actions(self):
        serving_locations = self.mdp.get_serving_locations()
        return self._get_ml_actions_for_positions(serving_locations)

    def put_onion_in_pot_actions(self, pot_states_dict):
        partially_full_onion_pots = self.mdp.get_partially_full_pots(pot_states_dict)
        fillable_pots = partially_full_onion_pots + pot_states_dict['empty']
        return self._get_ml_actions_for_positions(fillable_pots)

    def put_tomato_in_pot_actions(self, pot_states_dict):
        partially_full_tomato_pots = []
        fillable_pots = partially_full_tomato_pots + pot_states_dict['empty']
        return self._get_ml_actions_for_positions(fillable_pots)
    
    def pickup_soup_with_dish_actions(self, pot_states_dict, only_nearly_ready=False):
        ready_pot_locations = pot_states_dict['ready']
        nearly_ready_pot_locations = pot_states_dict['cooking']
        if not only_nearly_ready:
            partially_full_pots = self.mdp.get_partially_full_pots(pot_states_dict)
            nearly_ready_pot_locations = nearly_ready_pot_locations + pot_states_dict['empty'] + partially_full_pots
        return self._get_ml_actions_for_positions(ready_pot_locations + nearly_ready_pot_locations)

    def go_to_closest_feature_actions(self, player):
        feature_locations = self.mdp.get_onion_dispenser_locations() + self.mdp.get_tomato_dispenser_locations() + \
                            self.mdp.get_pot_locations() + self.mdp.get_dish_dispenser_locations()
        closest_feature_pos = self.motion_planner.min_cost_to_feature(player.pos_and_or, feature_locations, with_argmin=True)[1]
        return self._get_ml_actions_for_positions([closest_feature_pos])

    def go_to_closest_feature_or_counter_to_goal(self, goal_pos_and_or, goal_location):
        """Instead of going to goal_pos_and_or, go to the closest feature or counter to this goal, that ISN'T the goal itself"""
        valid_locations = self.mdp.get_onion_dispenser_locations() + \
                                    self.mdp.get_tomato_dispenser_locations() + self.mdp.get_pot_locations() + \
                                    self.mdp.get_dish_dispenser_locations() + self.counter_drop
        valid_locations.remove(goal_location)
        closest_non_goal_feature_pos = self.motion_planner.min_cost_to_feature(
                                            goal_pos_and_or, valid_locations, with_argmin=True)[1]
        return self._get_ml_actions_for_positions([closest_non_goal_feature_pos])

    def wait_actions(self, player):
        waiting_motion_goal = (player.position, player.orientation)
        return [waiting_motion_goal]

    def _get_ml_actions_for_positions(self, positions_list):
        """Determine what are the ml actions (joint motion goals) for a list of positions
        
        Args:
            positions_list (list): list of target terrain feature positions
        """
        possible_motion_goals = []
        for pos in positions_list:
            # All possible ways to reach the target feature
            for motion_goal in self.joint_motion_planner.motion_planner.motion_goals_for_pos[pos]:
                possible_motion_goals.append(motion_goal)
        return possible_motion_goals

class MediumLevelPlanner(object):
    """
    A planner that computes optimal plans for two agents to deliver a certain number of dishes
    in an OvercookedGridworld using medium level actions (single motion goals) in the corresponding
    A* search problem.
    """

    def __init__(self, mdp, mlp_params, ml_action_manager=None):
        self.mdp = mdp
        self.params = mlp_params
        self.ml_action_manager = ml_action_manager if ml_action_manager else MediumLevelActionManager(mdp, mlp_params)
        self.jmp = self.ml_action_manager.joint_motion_planner
        self.mp = self.jmp.motion_planner

    @staticmethod
    def from_action_manager_file(filename):
        mlp_action_manager = load_saved_action_manager(filename)
        mdp = mlp_action_manager.mdp
        params = mlp_action_manager.params
        return MediumLevelPlanner(mdp, params, mlp_action_manager)

    @staticmethod
    def from_pickle_or_compute(mdp, mlp_params, custom_filename=None, force_compute=False, info=True):
        assert isinstance(mdp, OvercookedGridworld)

        filename = custom_filename if custom_filename is not None else mdp.layout_name + "_am.pkl"

        if force_compute:
            return MediumLevelPlanner.compute_mlp(filename, mdp, mlp_params)

        try:
            mlp = MediumLevelPlanner.from_action_manager_file(filename)

            if mlp.ml_action_manager.params != mlp_params or mlp.mdp != mdp:
                print("Mlp with different params or mdp found, computing from scratch")
                return MediumLevelPlanner.compute_mlp(filename, mdp, mlp_params)

        except (FileNotFoundError, ModuleNotFoundError, EOFError, AttributeError) as e:
            print("Recomputing planner due to:", e)
            return MediumLevelPlanner.compute_mlp(filename, mdp, mlp_params)

        if info:
            print("Loaded MediumLevelPlanner from {}".format(os.path.join(PLANNERS_DIR, filename)))
        return mlp

    @staticmethod
    def compute_mlp(filename, mdp, mlp_params):
        final_filepath = os.path.join(PLANNERS_DIR, filename)
        print("Computing MediumLevelPlanner to be saved in {}".format(final_filepath))
        start_time = time.time()
        mlp = MediumLevelPlanner(mdp, mlp_params=mlp_params)
        print("It took {} seconds to create mlp".format(time.time() - start_time))
        mlp.ml_action_manager.save_to_file(final_filepath)
        print("MMMMMMMADE IT")
        return mlp

    def get_low_level_action_plan(self, start_state, h_fn, delivery_horizon=4, debug=False, goal_info=False):
        """
        Get a plan of joint-actions executable in the environment that will lead to a goal number of deliveries

        Args:
            state (OvercookedState): starting state

        Returns:
            full_joint_action_plan (list): joint actions to reach goal
        """
        start_state = start_state.deepcopy()
        ml_plan, cost = self.get_ml_plan(start_state, h_fn, delivery_horizon=delivery_horizon, debug=debug)
<<<<<<< HEAD

        if start_state.order_list is None:
            start_state.order_list = ['any'] * delivery_horizon
=======
            
>>>>>>> 9eb750d1

        full_joint_action_plan = self.get_low_level_plan_from_ml_plan(
            start_state, ml_plan, h_fn, debug=debug, goal_info=goal_info
        )
        assert cost == len(full_joint_action_plan), "A* cost {} but full joint action plan cost {}".format(cost, len(full_joint_action_plan))
        if debug: print("Found plan with cost {}".format(cost))
        return full_joint_action_plan

    def get_low_level_plan_from_ml_plan(self, start_state, ml_plan, heuristic_fn, debug=False, goal_info=False):
        t = 0
        full_joint_action_plan = []
        curr_state = start_state
        curr_motion_state = start_state.players_pos_and_or
        prev_h = heuristic_fn(start_state, t, debug=False)

        if len(ml_plan) > 0 and goal_info:
            print("First motion goal: ", ml_plan[0][0])

        if not clean and debug:
            print("Start state")
            OvercookedEnv.print_state(self.mdp, start_state)

        for joint_motion_goal, goal_state in ml_plan:
            joint_action_plan, end_motion_state, plan_costs = \
                self.ml_action_manager.joint_motion_planner.get_low_level_action_plan(curr_motion_state, joint_motion_goal)
            curr_plan_cost = min(plan_costs)
            full_joint_action_plan.extend(joint_action_plan)
            t += 1

            if not clean and debug:
                print(t)
                OvercookedEnv.print_state(self.mdp, goal_state)

            if not clean and SAFE_RUN:
                s_prime, _ = OvercookedEnv.execute_plan(self.mdp, curr_state, joint_action_plan)
                assert s_prime == goal_state

            curr_h = heuristic_fn(goal_state, t, debug=False)
            self.check_heuristic_consistency(curr_h, prev_h, curr_plan_cost)
            curr_motion_state, prev_h, curr_state = end_motion_state, curr_h, goal_state
        return full_joint_action_plan

    def check_heuristic_consistency(self, curr_heuristic_val, prev_heuristic_val, actual_edge_cost):
        delta_h = curr_heuristic_val - prev_heuristic_val
        assert actual_edge_cost >= delta_h, \
            "Heuristic was not consistent. \n Prev h: {}, Curr h: {}, Actual cost: {}, Δh: {}" \
            .format(prev_heuristic_val, curr_heuristic_val, actual_edge_cost, delta_h)

    def get_ml_plan(self, start_state, h_fn, delivery_horizon=4, debug=False):
        """
        Solves A* Search problem to find optimal sequence of medium level actions
        to reach the goal number of deliveries

        Returns:
            ml_plan (list): plan not including starting state in form
                [(joint_action, successor_state), ..., (joint_action, goal_state)]
            cost (int): A* Search cost
        """
        start_state = start_state.deepcopy()
<<<<<<< HEAD
        if start_state.order_list is None:
            start_state.order_list = ["any"] * delivery_horizon
        else:
            start_state.order_list = start_state.order_list[:delivery_horizon]
=======
>>>>>>> 9eb750d1

        expand_fn = lambda state: self.get_successor_states(state)
        goal_fn = lambda state: state.num_orders_remaining == 0
        heuristic_fn = lambda state: h_fn(state)

        search_problem = SearchTree(start_state, goal_fn, expand_fn, heuristic_fn, debug=debug)
        ml_plan, cost = search_problem.A_star_graph_search(info=True)
        return ml_plan[1:], cost

    def get_successor_states(self, start_state):
        """Successor states for medium-level actions are defined as
        the first state in the corresponding motion plan in which
        one of the two agents' subgoals is satisfied.

        Returns: list of
            joint_motion_goal: ((pos1, or1), (pos2, or2)) specifying the
                                motion plan goal for both agents

            successor_state:   OvercookedState corresponding to state
                               arrived at after executing part of the motion plan
                               (until one of the agents arrives at his goal status)

            plan_length:       Time passed until arrival to the successor state
        """
        if self.mdp.is_terminal(start_state):
            return []

        start_jm_state = start_state.players_pos_and_or
        successor_states = []
        for goal_jm_state in self.ml_action_manager.joint_ml_actions(start_state):
            joint_motion_action_plans, end_pos_and_ors, plan_costs = self.jmp.get_low_level_action_plan(start_jm_state, goal_jm_state)
            end_state = self.jmp.derive_state(start_state, end_pos_and_ors, joint_motion_action_plans)

            if not clean and SAFE_RUN:
                assert end_pos_and_ors[0] == goal_jm_state[0] or end_pos_and_ors[1] == goal_jm_state[1]
                s_prime, _ = OvercookedEnv.execute_plan(self.mdp, start_state, joint_motion_action_plans, display=False)
                assert end_state == s_prime,  [OvercookedEnv.print_state(self.mdp, s_prime), OvercookedEnv.print_state(self.mdp, end_state)]

            successor_states.append((goal_jm_state, end_state, min(plan_costs)))
        return successor_states

    def get_successor_states_fixed_other(self, start_state, other_agent, other_agent_idx):
        """
        Get the successor states of a given start state, assuming that the other agent is fixed and will act according to the passed in model
        """
        if self.mdp.is_terminal(start_state):
            return []

        player = start_state.players[1 - other_agent_idx]
        ml_actions = self.ml_action_manager.get_medium_level_actions(start_state, player)

        if len(ml_actions) == 0:
            ml_actions = self.ml_action_manager.get_medium_level_actions(start_state, player, waiting_substitute=True)

        successor_high_level_states = []
        for ml_action in ml_actions:
            action_plan, end_state, cost = self.get_embedded_low_level_action_plan(start_state, ml_action, other_agent, other_agent_idx)

            if not self.mdp.is_terminal(end_state):
                # Adding interact action and deriving last state
                other_agent_action, _ = other_agent.action(end_state)
                last_joint_action = (Action.INTERACT, other_agent_action) if other_agent_idx == 1 else (other_agent_action, Action.INTERACT)
                action_plan = action_plan + (last_joint_action,)
                cost = cost + 1

                end_state, _ = self.embedded_mdp_step(end_state, Action.INTERACT, other_agent_action, other_agent.agent_index)

            successor_high_level_states.append((action_plan, end_state, cost))
        return successor_high_level_states

    def get_embedded_low_level_action_plan(self, state, goal_pos_and_or, other_agent, other_agent_idx):
        """Find action plan for a specific motion goal with A* considering the other agent"""
        other_agent.set_agent_index(other_agent_idx)
        agent_idx = 1 - other_agent_idx

        expand_fn = lambda state: self.embedded_mdp_succ_fn(state, other_agent)
        goal_fn = lambda state: state.players[agent_idx].pos_and_or == goal_pos_and_or or state.num_orders_remaining == 0
        heuristic_fn = lambda state: sum(pos_distance(state.players[agent_idx].position, goal_pos_and_or[0]))

        search_problem = SearchTree(state, goal_fn, expand_fn, heuristic_fn)
        state_action_plan, cost = search_problem.A_star_graph_search(info=False)
        action_plan, state_plan = zip(*state_action_plan)
        action_plan = action_plan[1:]
        end_state = state_plan[-1]
        return action_plan, end_state, cost

    def embedded_mdp_succ_fn(self, state, other_agent):
        other_agent_action, _ = other_agent.action(state)

        successors = []
        for a in Action.ALL_ACTIONS:
            successor_state, joint_action = self.embedded_mdp_step(state, a, other_agent_action, other_agent.agent_index)
            cost = 1
            successors.append((joint_action, successor_state, cost))
        return successors

    def embedded_mdp_step(self, state, action, other_agent_action, other_agent_index):
        if other_agent_index == 0:
            joint_action = (other_agent_action, action)
        else:
            joint_action = (action, other_agent_action)
        if not self.mdp.is_terminal(state):
            results, _ = self.mdp.get_state_transition(state, joint_action)
            successor_state = results
        else:
            print("Tried to find successor of terminal")
            assert False, "state {} \t action {}".format(state, action)
            successor_state = state
        return successor_state, joint_action

class HighLevelAction:
    """A high level action is given by a set of subsequent motion goals"""

    def __init__(self, motion_goals):
        self.motion_goals = motion_goals
    
    def _check_valid(self):
        for goal in self.motion_goals:
            assert len(goal) == 2
            pos, orient = goal
            assert orient in Direction.ALL_DIRECTIONS
            assert type(pos) is tuple
            assert len(pos) == 2

    def __getitem__(self, i):
        """Get ith motion goal of the HL Action"""
        return self.motion_goals[i]


class HighLevelActionManager(object):
    """
    Manager for high level actions. Determines available high level actions 
    for each state and player.
    """

    def __init__(self, medium_level_planner):
        self.mdp = medium_level_planner.mdp
        
        self.wait_allowed = medium_level_planner.params['wait_allowed']
        self.counter_drop = medium_level_planner.params["counter_drop"]
        self.counter_pickup = medium_level_planner.params["counter_pickup"]
        
        self.mlp = medium_level_planner
        self.ml_action_manager = medium_level_planner.ml_action_manager
        self.mp = medium_level_planner.mp

    def joint_hl_actions(self, state):
        hl_actions_a0, hl_actions_a1 = tuple(self.get_high_level_actions(state, player) for player in state.players)
        joint_hl_actions = list(itertools.product(hl_actions_a0, hl_actions_a1))

        assert self.mlp.params["same_motion_goals"]
        valid_joint_hl_actions = joint_hl_actions

        if len(valid_joint_hl_actions) == 0:
            print("WARNING: found a state without high level successors")
        return valid_joint_hl_actions

    def get_high_level_actions(self, state, player):
        player_hl_actions = []
        counter_pickup_objects = self.mdp.get_counter_objects_dict(state, self.counter_pickup)
        if player.has_object():
            place_obj_ml_actions = self.ml_action_manager.get_medium_level_actions(state, player)

            # HACK to prevent some states not having successors due to lack of waiting actions
            if len(place_obj_ml_actions) == 0:
                place_obj_ml_actions = self.ml_action_manager.get_medium_level_actions(state, player, waiting_substitute=True)

            place_obj_hl_actions = [HighLevelAction([ml_action]) for ml_action in place_obj_ml_actions]
            player_hl_actions.extend(place_obj_hl_actions)
        else:
            pot_states_dict = self.mdp.get_pot_states(state)
            player_hl_actions.extend(self.get_onion_and_put_in_pot(state, counter_pickup_objects, pot_states_dict))
            player_hl_actions.extend(self.get_tomato_and_put_in_pot(state, counter_pickup_objects, pot_states_dict))
            player_hl_actions.extend(self.get_dish_and_soup_and_serve(state, counter_pickup_objects, pot_states_dict))
        return player_hl_actions

    def get_dish_and_soup_and_serve(self, state, counter_objects, pot_states_dict):
        """Get all sequences of medium-level actions (hl actions) that involve a player getting a dish, 
        going to a pot and picking up a soup, and delivering the soup."""
        dish_pickup_actions = self.ml_action_manager.pickup_dish_actions(counter_objects)
        pickup_soup_actions = self.ml_action_manager.pickup_soup_with_dish_actions(pot_states_dict)
        deliver_soup_actions = self.ml_action_manager.deliver_soup_actions()
        hl_level_actions = list(itertools.product(dish_pickup_actions, pickup_soup_actions, deliver_soup_actions))
        return [HighLevelAction(hl_action_list) for hl_action_list in hl_level_actions]

    def get_onion_and_put_in_pot(self, state, counter_objects, pot_states_dict):
        """Get all sequences of medium-level actions (hl actions) that involve a player getting an onion
        from a dispenser and placing it in a pot."""
        onion_pickup_actions = self.ml_action_manager.pickup_onion_actions(counter_objects)
        put_in_pot_actions = self.ml_action_manager.put_onion_in_pot_actions(pot_states_dict)
        hl_level_actions = list(itertools.product(onion_pickup_actions, put_in_pot_actions))
        return [HighLevelAction(hl_action_list) for hl_action_list in hl_level_actions]

    def get_tomato_and_put_in_pot(self, state, counter_objects, pot_states_dict):
        """Get all sequences of medium-level actions (hl actions) that involve a player getting an tomato
        from a dispenser and placing it in a pot."""
        tomato_pickup_actions = self.ml_action_manager.pickup_tomato_actions(counter_objects)
        put_in_pot_actions = self.ml_action_manager.put_tomato_in_pot_actions(pot_states_dict)
        hl_level_actions = list(itertools.product(tomato_pickup_actions, put_in_pot_actions))
        return [HighLevelAction(hl_action_list) for hl_action_list in hl_level_actions]


class HighLevelPlanner(object):
    """A planner that computes optimal plans for two agents to 
    deliver a certain number of dishes in an OvercookedGridworld
    using high level actions in the corresponding A* search problems
    """

    def __init__(self, hl_action_manager):
        self.hl_action_manager = hl_action_manager
        self.mlp = self.hl_action_manager.mlp
        self.jmp = self.mlp.ml_action_manager.joint_motion_planner
        self.mp = self.jmp.motion_planner
        self.mdp = self.mlp.mdp

    def get_successor_states(self, start_state):
        """Determines successor states for high-level actions"""
        successor_states = []

        if self.mdp.is_terminal(start_state):
            return successor_states

        for joint_hl_action in self.hl_action_manager.joint_hl_actions(start_state):
            _, end_state, hl_action_cost = self.perform_hl_action(joint_hl_action, start_state)

            successor_states.append((joint_hl_action, end_state, hl_action_cost))
        return successor_states

    def perform_hl_action(self, joint_hl_action, curr_state):
        """Determines the end state for a high level action, and the corresponding low level action plan and cost.
        Will return Nones if a pot exploded throughout the execution of the action"""
        full_plan = []
        motion_goal_indices = (0, 0)
        total_cost = 0
        while not self.at_least_one_finished_hl_action(joint_hl_action, motion_goal_indices):
            curr_jm_goal = tuple(joint_hl_action[i].motion_goals[motion_goal_indices[i]] for i in range(2))
            joint_motion_action_plans, end_pos_and_ors, plan_costs = \
                self.jmp.get_low_level_action_plan(curr_state.players_pos_and_or, curr_jm_goal)
            curr_state = self.jmp.derive_state(curr_state, end_pos_and_ors, joint_motion_action_plans)
            motion_goal_indices = self._advance_motion_goal_indices(motion_goal_indices, plan_costs)
            total_cost += min(plan_costs)
            full_plan.extend(joint_motion_action_plans)
        return full_plan, curr_state, total_cost

    def at_least_one_finished_hl_action(self, joint_hl_action, motion_goal_indices):
        """Returns whether either agent has reached the end of the motion goal list it was supposed
        to perform to finish it's high level action"""
        return any([len(joint_hl_action[i].motion_goals) == motion_goal_indices[i] for i in range(2)])

    def get_low_level_action_plan(self, start_state, h_fn, debug=False):
        """
        Get a plan of joint-actions executable in the environment that will lead to a goal number of deliveries
        by performaing an A* search in high-level action space
        
        Args:
            state (OvercookedState): starting state

        Returns:
            full_joint_action_plan (list): joint actions to reach goal
            cost (int): a cost in number of timesteps to reach the goal
        """
        full_joint_low_level_action_plan = []
        hl_plan, cost = self.get_hl_plan(start_state, h_fn)
        curr_state = start_state
        prev_h = h_fn(start_state, debug=False)
        total_cost = 0
        for joint_hl_action, curr_goal_state in hl_plan:
            assert all([type(a) is HighLevelAction for a in joint_hl_action])
            hl_action_plan, curr_state, hl_action_cost = self.perform_hl_action(joint_hl_action, curr_state)
            full_joint_low_level_action_plan.extend(hl_action_plan)
            total_cost += hl_action_cost
            assert curr_state == curr_goal_state

            curr_h = h_fn(curr_state, debug=False)
            self.mlp.check_heuristic_consistency(curr_h, prev_h, total_cost)
            prev_h = curr_h
        assert total_cost == cost == len(full_joint_low_level_action_plan), "{} vs {} vs {}"\
            .format(total_cost, cost, len(full_joint_low_level_action_plan))
        return full_joint_low_level_action_plan, cost
    
    def get_hl_plan(self, start_state, h_fn, debug=False):
        expand_fn = lambda state: self.get_successor_states(state)
        goal_fn = lambda state: state.num_orders_remaining == 0
        heuristic_fn = lambda state: h_fn(state)

        search_problem = SearchTree(start_state, goal_fn, expand_fn, heuristic_fn, debug=debug)
        hl_plan, cost = search_problem.A_star_graph_search(info=True)
        return hl_plan[1:], cost

    def _advance_motion_goal_indices(self, curr_plan_indices, plan_lengths):
        """Advance indices for agents current motion goals
        based on who finished their motion goal this round"""
        idx0, idx1 = curr_plan_indices
        if plan_lengths[0] == plan_lengths[1]:
            return idx0 + 1, idx1 + 1

        who_finished = np.argmin(plan_lengths)
        if who_finished == 0:
            return idx0 + 1, idx1
        elif who_finished == 1:
            return idx0, idx1 + 1


class Heuristic(object):

    def __init__(self, mp):
        self.motion_planner = mp
        self.mdp = mp.mdp
        self.heuristic_cost_dict = self._calculate_heuristic_costs()
    
    def hard_heuristic(self, state, goal_deliveries, time=0, debug=False):
        # NOTE: does not support tomatoes – currently deprecated as harder heuristic
        # does not seem worth the additional computational time

        """
        From a state, we can calculate exactly how many:
        - soup deliveries we need
        - dishes to pots we need
        - onion to pots we need

        We then determine if there are any soups/dishes/onions
        in transit (on counters or on players) than can be 
        brought to their destinations faster than starting off from
        a dispenser of the same type. If so, we consider fulfilling
        all demand from these positions. 

        After all in-transit objects are considered, we consider the
        costs required to fulfill all the rest of the demand, that is 
        given by:
        - pot-delivery trips
        - dish-pot trips
        - onion-pot trips
        
        The total cost is obtained by determining an optimistic time 
        cost for each of these trip types
        """
        forward_cost = 0

        # Obtaining useful quantities
        objects_dict = state.unowned_objects_by_type
        player_objects = state.player_objects_by_type
        pot_states_dict = self.mdp.get_pot_states(state)
        min_pot_delivery_cost = self.heuristic_cost_dict['pot-delivery']
        min_dish_to_pot_cost = self.heuristic_cost_dict['dish-pot']
        min_onion_to_pot_cost = self.heuristic_cost_dict['onion-pot']

        pot_locations = self.mdp.get_pot_locations()
        full_soups_in_pots = pot_states_dict['cooking'] + pot_states_dict['ready']
        partially_full_soups = self.mdp.get_partially_full_pots(pot_states_dict)
        num_onions_in_partially_full_pots = sum([state.get_object(loc).state[1] for loc in partially_full_soups])

        # Calculating costs
        num_deliveries_to_go = goal_deliveries - state.num_delivered

        # SOUP COSTS
        total_num_soups_needed = max([0, num_deliveries_to_go])
        
        soups_on_counters = [soup_obj for soup_obj in objects_dict['soup'] if soup_obj.position not in pot_locations]
        soups_in_transit = player_objects['soup'] + soups_on_counters
        soup_delivery_locations = self.mdp.get_serving_locations()
        
        num_soups_better_than_pot, total_better_than_pot_soup_cost = \
            self.get_costs_better_than_dispenser(soups_in_transit, soup_delivery_locations, min_pot_delivery_cost, total_num_soups_needed, state)
        
        min_pot_to_delivery_trips = max([0, total_num_soups_needed - num_soups_better_than_pot])
        pot_to_delivery_costs = min_pot_delivery_cost * min_pot_to_delivery_trips

        forward_cost += total_better_than_pot_soup_cost
        forward_cost += pot_to_delivery_costs

        # DISH COSTS
        total_num_dishes_needed = max([0, min_pot_to_delivery_trips])
        dishes_on_counters = objects_dict['dish']
        dishes_in_transit = player_objects['dish'] + dishes_on_counters
        
        num_dishes_better_than_disp, total_better_than_disp_dish_cost = \
            self.get_costs_better_than_dispenser(dishes_in_transit, pot_locations, min_dish_to_pot_cost, total_num_dishes_needed, state)

        min_dish_to_pot_trips = max([0, min_pot_to_delivery_trips - num_dishes_better_than_disp])
        dish_to_pot_costs = min_dish_to_pot_cost * min_dish_to_pot_trips

        forward_cost += total_better_than_disp_dish_cost
        forward_cost += dish_to_pot_costs

        # ONION COSTS
        num_pots_to_be_filled = min_pot_to_delivery_trips - len(full_soups_in_pots)
        total_num_onions_needed = num_pots_to_be_filled * 3 - num_onions_in_partially_full_pots
        onions_on_counters = objects_dict['onion']
        onions_in_transit = player_objects['onion'] + onions_on_counters

        num_onions_better_than_disp, total_better_than_disp_onion_cost = \
            self.get_costs_better_than_dispenser(onions_in_transit, pot_locations, min_onion_to_pot_cost, total_num_onions_needed, state)

        min_onion_to_pot_trips = max([0, total_num_onions_needed - num_onions_better_than_disp])
        onion_to_pot_costs = min_onion_to_pot_cost * min_onion_to_pot_trips
        
        forward_cost += total_better_than_disp_onion_cost
        forward_cost += onion_to_pot_costs

        # Going to closest feature costs
        # NOTE: as implemented makes heuristic inconsistent
        # for player in state.players:
        #     if not player.has_object():
        #         counter_objects = soups_on_counters + dishes_on_counters + onions_on_counters
        #         possible_features = counter_objects + pot_locations + self.mdp.get_dish_dispenser_locations() + self.mdp.get_onion_dispenser_locations()
        #         forward_cost += self.action_manager.min_cost_to_feature(player.pos_and_or, possible_features)

        heuristic_cost = forward_cost / 2
        
        if not clean and debug:
            env = OvercookedEnv.from_mdp(self.mdp)
            env.state = state
            print("\n" + "#"*35)
            print("Current state: (ml timestep {})\n".format(time))

            print("# in transit: \t\t Soups {} \t Dishes {} \t Onions {}".format(
                len(soups_in_transit), len(dishes_in_transit), len(onions_in_transit)
            ))

            # NOTE Possible improvement: consider cost of dish delivery too when considering if a
            # transit soup is better than dispenser equivalent
            print("# better than disp: \t Soups {} \t Dishes {} \t Onions {}".format(
                num_soups_better_than_pot, num_dishes_better_than_disp, num_onions_better_than_disp
            ))

            print("# of trips: \t\t pot-del {} \t dish-pot {} \t onion-pot {}".format(
                min_pot_to_delivery_trips, min_dish_to_pot_trips, min_onion_to_pot_trips
            ))

            print("Trip costs: \t\t pot-del {} \t dish-pot {} \t onion-pot {}".format(
                pot_to_delivery_costs, dish_to_pot_costs, onion_to_pot_costs
            ))

            print(str(env) + "HEURISTIC: {}".format(heuristic_cost))

        return heuristic_cost

    def get_costs_better_than_dispenser(self, possible_objects, target_locations, baseline_cost, num_needed, state):
        """
        Computes the number of objects whose minimum cost to any of the target locations is smaller than
        the baseline cost (clipping it if greater than the number needed). It also calculates a lower
        bound on the cost of using such objects.
        """
        costs_from_transit_locations = []
        for obj in possible_objects:
            obj_pos = obj.position
            if obj_pos in state.player_positions:
                # If object is being carried by a player
                player = [p for p in state.players if p.position == obj_pos][0]
                # NOTE: not sure if this -1 is justified.
                # Made things work better in practice for greedy heuristic based agents.
                # For now this function is just used from there. Consider removing later if
                # greedy heuristic agents end up not being used.
                min_cost = self.motion_planner.min_cost_to_feature(player.pos_and_or, target_locations) - 1
            else:
                # If object is on a counter
                min_cost = self.motion_planner.min_cost_between_features([obj_pos], target_locations)
            costs_from_transit_locations.append(min_cost)
        
        costs_better_than_dispenser = [cost for cost in costs_from_transit_locations if cost <= baseline_cost]
        better_than_dispenser_total_cost = sum(np.sort(costs_better_than_dispenser)[:num_needed])
        return len(costs_better_than_dispenser), better_than_dispenser_total_cost

    def _calculate_heuristic_costs(self, debug=False):
        """Pre-computes the costs between common trip types for this mdp"""
        pot_locations = self.mdp.get_pot_locations()
        delivery_locations = self.mdp.get_serving_locations()
        dish_locations = self.mdp.get_dish_dispenser_locations()
        onion_locations = self.mdp.get_onion_dispenser_locations()
        tomato_locations = self.mdp.get_tomato_dispenser_locations()

        heuristic_cost_dict = {
            'pot-delivery': self.motion_planner.min_cost_between_features(pot_locations, delivery_locations, manhattan_if_fail=True),
            'dish-pot': self.motion_planner.min_cost_between_features(dish_locations, pot_locations, manhattan_if_fail=True)
        }

        onion_pot_cost = self.motion_planner.min_cost_between_features(onion_locations, pot_locations, manhattan_if_fail=True)
        tomato_pot_cost = self.motion_planner.min_cost_between_features(tomato_locations, pot_locations, manhattan_if_fail=True)

        if debug: print("Heuristic cost dict", heuristic_cost_dict)
        assert onion_pot_cost != np.inf or tomato_pot_cost != np.inf
        if onion_pot_cost != np.inf:
            heuristic_cost_dict['onion-pot'] = onion_pot_cost
        if tomato_pot_cost != np.inf:
            heuristic_cost_dict['tomato-pot'] = tomato_pot_cost
        
        return heuristic_cost_dict
    
    def simple_heuristic(self, state, time=0, debug=False):
        """Simpler heuristic that tends to run faster than current one"""
        # NOTE: State should be modified to have an order list w.r.t. which
        # one can calculate the heuristic
        
        objects_dict = state.unowned_objects_by_type
        player_objects = state.player_objects_by_type
        pot_states_dict = self.mdp.get_pot_states(state)
        num_deliveries_to_go = state.num_orders_remaining
        
        full_soups_in_pots = pot_states_dict['cooking'] + pot_states_dict['ready']
        partially_full_onion_soups = self.mdp.get_partially_full_pots(pot_states_dict)
        partially_full_tomato_soups = []
        num_onions_in_partially_full_pots = sum([len(state.get_object(loc).ingredients) for loc in partially_full_onion_soups])
        num_tomatoes_in_partially_full_pots = sum([len(state.get_object(loc).ingredients) for loc in partially_full_tomato_soups])

        soups_in_transit = player_objects['soup']
        dishes_in_transit = objects_dict['dish'] + player_objects['dish']
        onions_in_transit = objects_dict['onion'] + player_objects['onion']
        tomatoes_in_transit = objects_dict['tomato'] + player_objects['tomato']

        num_pot_to_delivery = max([0, num_deliveries_to_go - len(soups_in_transit)])
        num_dish_to_pot = max([0, num_pot_to_delivery - len(dishes_in_transit)])

        num_pots_to_be_filled = num_pot_to_delivery - len(full_soups_in_pots)
        num_onions_needed_for_pots = num_pots_to_be_filled * 3 - len(onions_in_transit) - num_onions_in_partially_full_pots
        num_tomatoes_needed_for_pots = num_pots_to_be_filled * 3 - len(tomatoes_in_transit) - num_tomatoes_in_partially_full_pots
        num_onion_to_pot = max([0, num_onions_needed_for_pots])
        num_tomato_to_pot = max([0, num_tomatoes_needed_for_pots])

        pot_to_delivery_costs = self.heuristic_cost_dict['pot-delivery'] * num_pot_to_delivery
        dish_to_pot_costs = self.heuristic_cost_dict['dish-pot'] * num_dish_to_pot

        items_to_pot_costs = []
        if 'onion-pot' in self.heuristic_cost_dict.keys():
            onion_to_pot_costs = self.heuristic_cost_dict['onion-pot'] * num_onion_to_pot
            items_to_pot_costs.append(onion_to_pot_costs)
        if 'tomato-pot' in self.heuristic_cost_dict.keys():
            tomato_to_pot_costs = self.heuristic_cost_dict['tomato-pot'] * num_tomato_to_pot
            items_to_pot_costs.append(tomato_to_pot_costs)

        # NOTE: doesn't take into account that a combination of the two might actually be more advantageous.
        # Might cause heuristic to be inadmissable in some edge cases.
        items_to_pot_cost = min(items_to_pot_costs)

        heuristic_cost = (pot_to_delivery_costs + dish_to_pot_costs + items_to_pot_cost) / 2

        if not clean and debug:
            env = OvercookedEnv.from_mdp(self.mdp)
            env.state = state
            print("\n" + "#" * 35)
            print("Current state: (ml timestep {})\n".format(time))

            print("# in transit: \t\t Soups {} \t Dishes {} \t Onions {}".format(
                len(soups_in_transit), len(dishes_in_transit), len(onions_in_transit)
            ))

            print("Trip costs: \t\t pot-del {} \t dish-pot {} \t onion-pot {}".format(
                pot_to_delivery_costs, dish_to_pot_costs, onion_to_pot_costs
            ))

            print(str(env) + "HEURISTIC: {}".format(heuristic_cost))

        return heuristic_cost

<|MERGE_RESOLUTION|>--- conflicted
+++ resolved
@@ -628,14 +628,8 @@
         # (not on objects and other aspects of state).
         # Also assumes can't deliver more than two orders in one motion goal
         # (otherwise Environment will terminate)
-<<<<<<< HEAD
-        from overcooked_ai_py.mdp.overcooked_env import OvercookedEnv
-        dummy_state = OvercookedState.from_players_pos_and_or(joint_start_state, order_list=['any', 'any'])
-=======
-
         from overcooked_ai_py.mdp.overcooked_env import OvercookedEnv
         dummy_state = OvercookedState.from_players_pos_and_or(joint_start_state)
->>>>>>> 9eb750d1
         env = OvercookedEnv.from_mdp(self.mdp, horizon=200) # Plans should be shorter than 200 timesteps, or something is likely wrong
         successor_state, is_done = env.execute_plan(dummy_state, joint_action_plan)
         assert not is_done
@@ -977,13 +971,6 @@
         """
         start_state = start_state.deepcopy()
         ml_plan, cost = self.get_ml_plan(start_state, h_fn, delivery_horizon=delivery_horizon, debug=debug)
-<<<<<<< HEAD
-
-        if start_state.order_list is None:
-            start_state.order_list = ['any'] * delivery_horizon
-=======
-            
->>>>>>> 9eb750d1
 
         full_joint_action_plan = self.get_low_level_plan_from_ml_plan(
             start_state, ml_plan, h_fn, debug=debug, goal_info=goal_info
@@ -1043,13 +1030,6 @@
             cost (int): A* Search cost
         """
         start_state = start_state.deepcopy()
-<<<<<<< HEAD
-        if start_state.order_list is None:
-            start_state.order_list = ["any"] * delivery_horizon
-        else:
-            start_state.order_list = start_state.order_list[:delivery_horizon]
-=======
->>>>>>> 9eb750d1
 
         expand_fn = lambda state: self.get_successor_states(state)
         goal_fn = lambda state: state.num_orders_remaining == 0
