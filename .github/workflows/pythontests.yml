--- conflicted
+++ resolved
@@ -15,30 +15,8 @@
       run: pip install -e .
     - name: Run tests
       run: |
-<<<<<<< HEAD
-        python testing/overcooked_test.py
-        python testing/visualization_test.py
-  ## This should be uncommented once the planners are updated ##
-  # osx_full_tests:
-  #   runs-on: macos-latest
-  #   steps:
-  #   - uses: actions/checkout@v2
-  #   - name: Set up Python 3.7
-  #     uses: actions/setup-python@v2
-  #     with:
-  #       python-version: '3.7' 
-  #       architecture: 'x64'
-  #   - name: Install dependencies
-  #     run: python -m pip install --upgrade pip
-  #   - name: Setup
-  #     run: pip install .
-  #   - name: Run tests
-  #     run: |
-  #       python -m unittest discover -s testing/ -p "*_test.py"
-=======
         python -m unittest discover -s testing/ -p "*_test.py"
 
->>>>>>> b0d6997e
   ubuntu_mdp_tests:
     runs-on: ubuntu-latest
     steps:
@@ -56,12 +34,7 @@
       run: pip install -e .
     - name: Run tests and generate coverage report
       run: |
-<<<<<<< HEAD
-        coverage run testing/overcooked_test.py
-        coverage run -a testing/visualization_test.py
-=======
         coverage run -m unittest discover -s testing/ -p "*_test.py"
->>>>>>> b0d6997e
         coverage report
     - name: Upload coverage to Codecov
       uses: codecov/codecov-action@v1
