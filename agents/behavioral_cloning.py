from arguments import get_arguments
from overcooked_ai_py.mdp.overcooked_env import OvercookedEnv
from overcooked_ai_py.mdp.overcooked_mdp import OvercookedState, OvercookedGridworld, Direction, Action
from overcooked_ai_py.visualization.state_visualizer import StateVisualizer
from overcooked_dataset import OvercookedDataset
from state_encodings import ENCODING_SCHEMES

from copy import deepcopy
import numpy as np
from pathlib import Path
import pygame
from pygame.locals import HWSURFACE, DOUBLEBUF, RESIZABLE, QUIT, VIDEORESIZE
from tqdm import tqdm
import time
import torch as th
import torch.nn as nn
from torch.utils.data import DataLoader
import wandb

NUM_ACTIONS = 6 # UP, DOWN, LEFT, RIGHT, INTERACT, NOOP

def get_output_shape(model, image_dim):
    return model(th.rand(*(image_dim))).data.shape[1:]

def weights_init_(m):
    if hasattr(m, 'weight') and m.weight is not None and len(m.weight.shape) > 2:
        th.nn.init.xavier_uniform_(m.weight, gain=1)
    if hasattr(m, 'bias') and m.bias is not None and isinstance(m.bias, th.Tensor):
        th.nn.init.constant_(m.bias, 0)

class BehaviouralCloning(nn.Module):
    def __init__(self, visual_obs_shape, agent_obs_shape, depth=16, act=nn.ReLU, hidden_dim=256):
        """
        NN network for a behavioral cloning agent
        :param visual_obs_shape: Shape of any grid-like input to be passed into a CNN
        :param agent_obs_shape: Shape of any vector input to passed only into an MLP
        :param depth: Depth of CNN
        :param act: activation function
        :param hidden_dim: hidden dimension to use in NNs
        """
        super(BehaviouralCloning, self).__init__()
        self.act = act
        self.hidden_dim = hidden_dim
        self.use_visual_obs = np.prod(visual_obs_shape) > 0
        assert len(agent_obs_shape) == 1
        self.use_agent_obs = np.prod(agent_obs_shape) > 0
        if self.use_visual_obs:
            self.kernels = (4, 4, 4, 4) if max(visual_obs_shape) > 64 else (3, 3, 3, 3)
            self.strides = (2, 2, 2, 2) if max(visual_obs_shape) > 64 else (1, 1, 1, 1)
            self.padding = (1, 1)
            layers = []
            current_channels = visual_obs_shape[0]
            for i, (k, s) in enumerate(zip(self.kernels, self.strides)):
                layers.append(nn.Conv2d(current_channels, depth, k, stride=s, padding=self.padding))
                layers.append(nn.GroupNorm(1, depth))
                layers.append(self.act())
                current_channels = depth
                depth *= 2

            layers.append(nn.Flatten())
            self.cnn = nn.Sequential(*layers)
            self.cnn_output_shape = get_output_shape(self.cnn, [1, *visual_obs_shape])[0]
            self.pre_flatten_shape = get_output_shape(self.cnn[:-1], [1, *visual_obs_shape])
        else:
            self.cnn_output_shape = 0

        self.mlp = nn.Sequential(
            nn.Linear(self.cnn_output_shape + agent_obs_shape[0], self.hidden_dim),
            act(),
            nn.Linear(self.hidden_dim, self.hidden_dim),
            act(),
            nn.Linear(self.hidden_dim, NUM_ACTIONS),
        )
        self.apply(weights_init_)

    def forward(self, obs):
        visual_obs, agent_obs = obs
        latent_state = []
        if self.use_visual_obs:
            latent_state.append(self.cnn(visual_obs))
        if self.use_agent_obs:
            latent_state.append(agent_obs)
        logits = self.mlp(th.cat(latent_state, dim=-1))
        return logits

    def select_action(idx, vo, ao, sample=True):
        logits = self.players[idx].forward((vo.unsqueeze(dim=0), ao.unsqueeze(dim=0))).squeeze()
        return th.distributions.categorical.Categorical(logits=logits).sample() \
               if sample else \
               th.argmax(logits, dim=-1)

class BC_trainer():
    def __init__(self, env, encoding_fn, dataset, args, vis_eval=False):
        """
        Class to train BC agent
        :param env: Overcooked environment to use
        :param encoding_fn: A callable function to encode an Overcooked state into a combination of visual and agent obs
                            that can be fed into a NN
        :param dataset: That dataset to train on - can be None if the only visualizing agetns
        :param args: arguments to use
        :param vis_eval: If true, the evaluate function will visualize the agents
        """
        self.device = th.device('cuda' if th.cuda.is_available() else 'cpu')
        self.num_players = 2
        self.env = env
        self.encode_state_fn = encoding_fn
        self.dataset = dataset
        self.args = args
        self.visualize_evaluation = vis_eval
        visual_obs, agent_obss = self.encode_state_fn(self.env.mdp, self.env.state, self.args.horizon)
        visual_obs_shape = visual_obs[0].shape
        agent_obs_shape = agent_obss[0].shape
        self.players = (
            BehaviouralCloning(visual_obs_shape, agent_obs_shape).to(self.device), 
            BehaviouralCloning(visual_obs_shape, agent_obs_shape).to(self.device)
        )

        if dataset is not None:
            self.optimizers = tuple([th.optim.Adam(player.parameters(), lr=args.lr) for player in self.players])
            self.criterion = nn.CrossEntropyLoss(weight=th.tensor(dataset.get_class_weights(), dtype=th.float32, device=self.device))
        if self.visualize_evaluation:
            pygame.init()
            surface = StateVisualizer().render_state(self.env.state, grid=self.env.mdp.terrain_mtx)
            self.window = pygame.display.set_mode(surface.get_size(), HWSURFACE | DOUBLEBUF | RESIZABLE)
            self.window.blit(surface, (0, 0))
            pygame.display.flip()

    def evaluate(self, num_trials=10, sample=True):
        """
        Evaluate agent on <num_trials> trials. Returns average true reward and average shaped reward trials.
        :param num_trials: Number of trials to run
        :param sample: Boolean. If true sample from action distribution. If false, always take 'best' action.
                       NOTE: if sample is false, there is no point in running more than a single trial since the system
                             becomes deterministic
        :return: average true reward and average shaped reward
        """
        for i in range(2):
            self.players[i].eval()
        average_reward = []
        shaped_reward = []
        for trial in range(num_trials):
            self.env.reset()
            prev_state, prev_actions = deepcopy(self.env.state), (Action.STAY, Action.STAY)
            trial_reward, trial_shaped_r = 0, 0
            done = False
            timestep = 0
            while not done:
                if self.visualize_evaluation:
                    self.render()
                    time.sleep(0.1)
                # Encode Overcooked state into observations for agents
                obs = self.encode_state_fn(self.env.mdp, self.env.state, self.args.horizon)
                vis_obs, agent_obs = (th.tensor(o, device=self.device, dtype=th.float32) for o in obs)

                # Get next actions
                joint_action = []
                for i in range(2):
                    action = Action.INDEX_TO_ACTION[self.players[i].select_action(vis_obs[i], agent_obs[i], sample)]
                    # If the state didn't change from the previous timestep and the agent is choosing the same action
                    # then play a random action instead. Prevents agents from getting stuck
                    if self.env.state.time_independent_equal(prev_state) and action == prev_actions[idx]:
                        action = np.random.choice(Action.ALL_ACTIONS)
                    joint_action.append(action)
                joint_action = tuple(joint_action)

                prev_state, prev_actions = deepcopy(self.env.state), joint_action
                # Environment step
                next_state, reward, done, info = self.env.step(joint_action)
                # Update metrics
                trial_reward += reward
                trial_shaped_r += np.sum(info['shaped_r_by_agent'])
                timestep += 1

            if self.visualize_evaluation:
                print(f'Reward received for trial {trial}: {trial_reward}')
            average_reward.append(trial_reward)
            shaped_reward.append(trial_shaped_r)
        return np.mean(average_reward), np.mean(shaped_reward)

    def render(self):
        """ Render game env """
        surface = StateVisualizer().render_state(self.env.state, grid=self.env.mdp.terrain_mtx)
        self.window = pygame.display.set_mode(surface.get_size(), HWSURFACE | DOUBLEBUF | RESIZABLE)
        self.window.blit(surface, (0, 0))
        pygame.display.flip()

    def train_on_batch(self, batch):
        """Train BC agent on a batch of data"""
        batch = {k: v.to(self.device) for k,v in batch.items()}
        vo, ao, action = batch['visual_obs'].float(), batch['agent_obs'].float(), batch['joint_action'].long()
        losses = [0, 0]
        for i in range(self.num_players):
            self.optimizers[i].zero_grad()
            pred_action = self.players[i].forward( (vo[:,i], ao[:,i]) )
            loss = self.criterion(pred_action, action[:,i])
            loss.backward()
            self.optimizers[i].step()
<<<<<<< HEAD
        metrics['total_loss'] = sum(metrics.values())
        return metrics

    def train_epoch(self):
        """ Train BC agent on a batch of data"""
        metrics = {}
=======
            losses[i] = loss.item()
        return losses

    def train_epoch(self):
        metrics = {'p1_loss': [], 'p2_loss': []}

>>>>>>> 44aeae14
        for i in range(2):
            self.players[i].train()

        dataloader = DataLoader(self.dataset, batch_size=args.batch_size, shuffle=True, num_workers=4)
        for batch in tqdm(dataloader):
            p1_loss, p2_loss = self.train_on_batch(batch)
            metrics['p1_loss'].append(p1_loss)
            metrics['p2_loss'].append(p2_loss)

        metrics['p1_loss'] = np.mean(metrics['p1_loss'])
        metrics['p2_loss'] = np.mean(metrics['p2_loss'])
        metrics['tot_loss'] = np.sum( [metrics['p1_loss'], metrics['p2_loss']])
        return metrics

    def training(self, num_epochs=1000):
        """ Training routine """
        base_path = '.'
        wandb.init(project="overcooked_ai_test", entity="stephaneao", dir=base_path)#, mode='disabled')
        best_loss = float('inf')
        best_reward = 0
        for epoch in range(num_epochs):
            mean_reward, shaped_reward = self.evaluate()
            metrics = self.train_epoch()
            wandb.log({'eval_true_reward': mean_reward, 'eval_shaped_reward': shaped_reward, 'epoch': epoch, **metrics})
            if metrics['tot_loss'] < best_loss:
                print(f'Best loss achieved on epoch {epoch}, saving models')
                self.save(tag='best_loss')
                best_loss = metrics['tot_loss']
            if mean_reward > best_reward:
                print(f'Best reward achieved on epoch {epoch}, saving models')
                self.save(tag='best_reward')
                best_reward = mean_reward

    def save(self, tag=''):
        save_path = self.args.base_dir / 'saved_models' / f'{args.exp_name}_{tag}'
        Path(save_path).mkdir(parents=True, exist_ok=True)
        for i in range(2):
            th.save(self.players[i].state_dict(), save_path / f'player{i}')

    def load(self, load_name='default_exp_225'):
        load_path = self.args.base_dir / 'saved_models' / load_name
        for i in range(2):
            self.players[i].load_state_dict(th.load(load_path / f'player{i}', map_location=self.device))


if __name__ == '__main__':
    args = get_arguments()
    encoding_fn = ENCODING_SCHEMES[args.encoding_fn]
    env = OvercookedEnv.from_mdp(OvercookedGridworld.from_layout_name(args.layout), horizon=args.horizon)
    dataset = OvercookedDataset(env, encoding_fn, args)
<<<<<<< HEAD
    bct = BC_trainer(env, encoding_fn, dataset, args, vis_eval=True)
=======
    bct = BC_trainer(env, encoding_fn, dataset, args, vis_eval=False)
    # bct.load()
    # bct.evaluate(10)
>>>>>>> 44aeae14
    bct.training()

<|MERGE_RESOLUTION|>--- conflicted
+++ resolved
@@ -195,21 +195,11 @@
             loss = self.criterion(pred_action, action[:,i])
             loss.backward()
             self.optimizers[i].step()
-<<<<<<< HEAD
-        metrics['total_loss'] = sum(metrics.values())
-        return metrics
-
-    def train_epoch(self):
-        """ Train BC agent on a batch of data"""
-        metrics = {}
-=======
             losses[i] = loss.item()
         return losses
 
     def train_epoch(self):
         metrics = {'p1_loss': [], 'p2_loss': []}
-
->>>>>>> 44aeae14
         for i in range(2):
             self.players[i].train()
 
@@ -260,12 +250,12 @@
     encoding_fn = ENCODING_SCHEMES[args.encoding_fn]
     env = OvercookedEnv.from_mdp(OvercookedGridworld.from_layout_name(args.layout), horizon=args.horizon)
     dataset = OvercookedDataset(env, encoding_fn, args)
-<<<<<<< HEAD
-    bct = BC_trainer(env, encoding_fn, dataset, args, vis_eval=True)
-=======
-    bct = BC_trainer(env, encoding_fn, dataset, args, vis_eval=False)
-    # bct.load()
-    # bct.evaluate(10)
->>>>>>> 44aeae14
-    bct.training()
-
+    eval_only = False
+    if eval_only:
+        bct = BC_trainer(env, encoding_fn, dataset, args, vis_eval=True)
+        bct.load()
+        bct.evaluate(10)
+    else:
+        bct = BC_trainer(env, encoding_fn, dataset, args, vis_eval=False)
+        bct.training()
+
